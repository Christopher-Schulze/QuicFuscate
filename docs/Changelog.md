--- conflicted
+++ resolved
@@ -1,18 +1,10 @@
 # QuicFuscate Changelog
 
-<<<<<<< HEAD
-## [2024-12-23] - Dynamic Window Cross-Fade
-
-### ✨ Added
-- Sliding-window FEC now supports PLAN-based dynamic window adjustments and cross-fade transitions.
-- Mode switches mix repair packets 50/50 for 32 packets before fully adopting the new window.
-=======
-## [2024-12-23] - Runtime Fingerprint Switching
 
 ### ✨ Added
 - CLI flag `--profile` selects the browser fingerprint (`chrome`, `firefox`, `opera`, `brave`).
 - `StealthManager::set_fingerprint_profile` allows runtime switching and updates QUIC parameters via `apply_utls_profile`.
->>>>>>> 99efb19a
+
 
 ## [2024-12-22] - Deprecated C++ Removal
 
