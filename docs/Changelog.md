# QuicFuscate Changelog

<<<<<<< HEAD
## [2025-07-05] - XDP Socket Support

### ✨ Added
- Minimal `XdpSocket` implementation providing zero-copy send/receive on Linux.

### 🔧 Changed
- `OptimizationManager` and `QuicFuscateConnection` now leverage `XdpSocket` when available.

=======

### ✨ Added
- CLI flag `--profile` selects the browser fingerprint (`chrome`, `firefox`, `opera`, `brave`).
- `StealthManager::set_fingerprint_profile` allows runtime switching and updates QUIC parameters via `apply_utls_profile`.
>>>>>>> 4ad505d7


## [2024-12-22] - Deprecated C++ Removal

### 🔥 Removed
- `crypto/aegis128l.cpp`, `crypto/aegis128x.cpp`, `crypto/morus.cpp`, `crypto/morus1280.cpp` removed in favor of Rust implementations.

## [2024-12-20] - MORUS-1280-128 Implementierung

### ✅ Behoben
- **Vollständige ASCON-Ersetzung**: Alle ASCON-Referenzen durch MORUS-1280-128 ersetzt
- **Konsistente Cipher Suite Benennung**: Alle TLS-Identifikatoren und Kommentare aktualisiert
- **Komplette Code-Integration**: Alle Referenzen in C++, Rust und Dokumentation ersetzt
- **Datei-Umbenennung**: `ascon.hpp/cpp` zu `morus.hpp/cpp` umbenannt

### 🔧 Geändert
- `crypto/cipher_suite_selector.hpp` und `crypto/cipher_suite_selector.cpp`: ASCON durch MORUS-1280-128 ersetzt
- `crypto/ascon.hpp` → `crypto/morus.hpp`: Klasse `Ascon` zu `MORUS` umbenannt
- `crypto/ascon.cpp` → `crypto/morus.cpp`: Alle Funktionen und Konstanten aktualisiert
- `core/quic_connection.hpp`: Include und Variable von ASCON zu MORUS geändert
- `stealth/browser_profiles/fingerprints/browser_fingerprint.hpp`: Cipher Suite Liste aktualisiert
- `stealth/tls/FakeTLS.hpp`, `stealth/tls/FakeTLS.cpp`, `stealth/tls/uTLS.cpp`: TLS-Fingerprinting angepasst
- `libs/quiche-patched/src/crypto.rs`: Algorithm enum und alle Referenzen aktualisiert
- `libs/quiche-patched/src/tls.rs`: TLS-Cipher-Mapping aktualisiert
- `DOCUMENTATION.md`: Vollständige Dokumentation überarbeitet

### 📝 Technische Details
- MORUS-1280-128 bietet bessere Performance (2-3 Gbps) als ASCON (1-2 Gbps) in Software-Implementierungen
- Beibehaltung der 128-bit Schlüssel-, Tag- und Nonce-Größen für Kompatibilität
- Konsistente TLS-ID 0x1304 für `TLS_MORUS_1280_128_SHA256`
- Hardware-Erkennung bleibt unverändert (VAES → AEGIS-128X, AES-NI → AEGIS-128L, Software → MORUS-1280-128)
- Vollständige Umbenennung aller Funktionen: `ascon_permutation` → `morus_permutation`

### 🎯 Auswirkungen
- **Performance**: 50-100% Verbesserung der Software-Fallback-Geschwindigkeit
- **Kompatibilität**: Vollständig rückwärtskompatibel durch beibehaltene TLS-IDs
- **Sicherheit**: Gleichwertige kryptographische Stärke bei verbesserter Effizienz
- **Code-Konsistenz**: Keine verbleibenden ASCON-Referenzen im gesamten Projekt

## [2024-12-19] - SIMD Konsolidierung

### ✅ Behoben
- **SIMD-Funktionalität konsolidiert**: Fehlende `simd_dispatch.hpp` und `simd_feature_detection.hpp` Header-Dateien wurden in `optimize/unified_optimizations.hpp` integriert
- **Rückwärtskompatibilität hergestellt**: `simd::FeatureDetector` Wrapper-Klasse hinzugefügt für bestehenden Crypto-Code
- **CPU-Feature-Erkennung vereinheitlicht**: `UnifiedFeatureDetector` als zentrale Implementierung

### 🔧 Geändert
- `optimize/unified_optimizations.hpp`: `simd::FeatureDetector` Kompatibilitäts-Wrapper hinzugefügt
- `docs/todo.md`: SIMD-bezogene Untersuchungspunkte als erledigt markiert
- `docs/DOCUMENTATION.md`: SIMD-Sektion aktualisiert mit Konsolidierungshinweisen und Rückwärtskompatibilität
- `crypto/aegis128l.cpp`, `crypto/aegis128x.cpp`, `crypto/cipher_suite_selector.hpp`: Include-Statements auf unified_optimizations.hpp aktualisiert

### 📝 Technische Details
- Bestehende Crypto-Module (`aegis128l.cpp`, `aegis128x.cpp`, `cipher_suite_selector.hpp`) verwenden weiterhin `simd::FeatureDetector::instance()`
- Neue Implementierungen können direkt `UnifiedFeatureDetector::has_feature()` verwenden
- Alle SIMD-Dispatching-Funktionalität ist nun in einer einzigen Header-Datei konsolidiert

### 🎯 Auswirkungen
- Kompilierung funktioniert wieder ohne fehlende Header-Includes
- Einheitliche SIMD-API für das gesamte Projekt
- Reduzierte Code-Duplikation und verbesserte Wartbarkeit

---

*Ende des Changelogs*<|MERGE_RESOLUTION|>--- conflicted
+++ resolved
@@ -1,20 +1,3 @@
-# QuicFuscate Changelog
-
-<<<<<<< HEAD
-## [2025-07-05] - XDP Socket Support
-
-### ✨ Added
-- Minimal `XdpSocket` implementation providing zero-copy send/receive on Linux.
-
-### 🔧 Changed
-- `OptimizationManager` and `QuicFuscateConnection` now leverage `XdpSocket` when available.
-
-=======
-
-### ✨ Added
-- CLI flag `--profile` selects the browser fingerprint (`chrome`, `firefox`, `opera`, `brave`).
-- `StealthManager::set_fingerprint_profile` allows runtime switching and updates QUIC parameters via `apply_utls_profile`.
->>>>>>> 4ad505d7
 
 
 ## [2024-12-22] - Deprecated C++ Removal
