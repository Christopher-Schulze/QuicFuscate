use crypto::Morus1280;

const KEY_SIZE: usize = 16;
const NONCE_SIZE: usize = 16;
const TAG_SIZE: usize = 16;

#[test]
fn encrypt_decrypt_roundtrip() {
    let cipher = Morus1280::new();
    let msg = b"hello morus";
<<<<<<< HEAD
    let key = [0u8; KEY_SIZE];
    let nonce = [0u8; NONCE_SIZE];
    let mut ciphertext = Vec::new();
    let mut tag = [0u8; TAG_SIZE];
=======
    let key = [0u8; 16];
    let nonce = [0u8; 16];
    let mut ciphertext = Vec::new();
    let mut tag = [0u8; 16];
>>>>>>> ea9e58fb

    let _ = cipher.encrypt(msg, &key, &nonce, &[], &mut ciphertext, &mut tag);

    let mut decrypted = Vec::new();
    assert!(
        cipher
            .decrypt(&ciphertext, &key, &nonce, &[], &tag, &mut decrypted)
            .is_ok()
    );
    assert_eq!(decrypted, msg);
}<|MERGE_RESOLUTION|>--- conflicted
+++ resolved
@@ -8,17 +8,10 @@
 fn encrypt_decrypt_roundtrip() {
     let cipher = Morus1280::new();
     let msg = b"hello morus";
-<<<<<<< HEAD
     let key = [0u8; KEY_SIZE];
     let nonce = [0u8; NONCE_SIZE];
     let mut ciphertext = Vec::new();
     let mut tag = [0u8; TAG_SIZE];
-=======
-    let key = [0u8; 16];
-    let nonce = [0u8; 16];
-    let mut ciphertext = Vec::new();
-    let mut tag = [0u8; 16];
->>>>>>> ea9e58fb
 
     let _ = cipher.encrypt(msg, &key, &nonce, &[], &mut ciphertext, &mut tag);
 
