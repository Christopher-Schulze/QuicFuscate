--- conflicted
+++ resolved
@@ -82,7 +82,48 @@
     }
 }
 
+// ========== X86_64 AESNI/VAES ==========
+
 impl Aegis128X {
+    #[cfg(target_arch = "x86_64")]
+    #[target_feature(enable = "aes")]
+    unsafe fn aegis_update_vaes(state: &mut [__m128i; 8], msg0: __m128i, msg1: __m128i) {
+        use std::arch::x86_64::*;
+        let mut tmp: [__m128i; 8] = [_mm_setzero_si128(); 8];
+
+        tmp[0] = _mm_aesenc_si128(state[7], state[0]);
+        tmp[1] = _mm_aesenc_si128(state[0], state[1]);
+        tmp[2] = _mm_aesenc_si128(state[1], state[2]);
+        tmp[3] = _mm_aesenc_si128(state[2], state[3]);
+        tmp[4] = _mm_aesenc_si128(state[3], state[4]);
+        tmp[5] = _mm_aesenc_si128(state[4], state[5]);
+        tmp[6] = _mm_aesenc_si128(state[5], state[6]);
+        tmp[7] = _mm_aesenc_si128(state[6], state[7]);
+
+        state[0] = _mm_xor_si128(tmp[0], msg0);
+        state[1] = tmp[1];
+        state[2] = tmp[2];
+        state[3] = tmp[3];
+        state[4] = _mm_xor_si128(tmp[4], msg1);
+        state[5] = tmp[5];
+        state[6] = tmp[6];
+        state[7] = tmp[7];
+    }
+
+    #[cfg(target_arch = "x86_64")]
+    #[target_feature(enable = "aes")]
+    unsafe fn aegis_encrypt_block_vaes(state: &mut [__m128i; 8], plaintext: __m128i) -> __m128i {
+        use std::arch::x86_64::*;
+        let mut ct = _mm_xor_si128(plaintext, state[1]);
+        ct = _mm_xor_si128(ct, state[4]);
+        ct = _mm_xor_si128(ct, state[5]);
+        ct = _mm_xor_si128(ct, _mm_and_si128(state[2], state[3]));
+
+        Self::aegis_update_vaes(state, plaintext, _mm_setzero_si128());
+
+        ct
+    }
+
     #[cfg(target_arch = "x86_64")]
     #[target_feature(enable = "aes")]
     unsafe fn encrypt_vaes512(
@@ -96,9 +137,7 @@
     ) -> Result<(), CryptoError> {
         use std::arch::x86_64::*;
 
-        let mut state: [__m128i; 8] = [
-            _mm_setzero_si128(); 8
-        ];
+        let mut state: [__m128i; 8] = [_mm_setzero_si128(); 8];
 
         let key_block = _mm_loadu_si128(key.as_ptr() as *const __m128i);
         let nonce_block = _mm_loadu_si128(nonce.as_ptr() as *const __m128i);
@@ -179,7 +218,7 @@
         ciphertext: &mut Vec<u8>,
         tag: &mut [u8; Self::TAG_SIZE],
     ) -> Result<(), CryptoError> {
-        // AES-NI branch reuses the VAES logic on 128-bit registers
+        // Auf x86_64 ist die VAES512-Implementierung die einzige echte, AESNI routed hierhin!
         self.encrypt_vaes512(plaintext, key, nonce, ad, ciphertext, tag)
     }
 
@@ -194,9 +233,10 @@
         tag: &[u8; Self::TAG_SIZE],
         plaintext: &mut Vec<u8>,
     ) -> Result<(), CryptoError> {
-        // Simplified: reuse encryption logic for demonstration
-        self.encrypt_vaes512(ciphertext, key, nonce, ad, plaintext, &mut [0u8; 16])?;
-        if tag.ct_eq(key).unwrap_u8() == 1 {
+        // Zum Testen: Verschlüsselung als „Entschlüsselung“ – Demo, keine echte Auth.
+        let mut tag_calc = [0u8; Self::TAG_SIZE];
+        self.encrypt_vaes512(ciphertext, key, nonce, ad, plaintext, &mut tag_calc)?;
+        if tag.ct_eq(&tag_calc).unwrap_u8() == 1 {
             Ok(())
         } else {
             Err(CryptoError::InvalidTag)
@@ -216,53 +256,11 @@
     ) -> Result<(), CryptoError> {
         self.decrypt_vaes512(ciphertext, key, nonce, ad, tag, plaintext)
     }
-
-    fn encrypt_software(
-        &self,
-        plaintext: &[u8],
-        key: &[u8; Self::KEY_SIZE],
-        nonce: &[u8; Self::NONCE_SIZE],
-        _ad: &[u8],
-        ciphertext: &mut Vec<u8>,
-        tag: &mut [u8; Self::TAG_SIZE],
-    ) -> Result<(), CryptoError> {
-        #[cfg(target_arch = "x86_64")]
-        unsafe {
-            if features::vaes_available() {
-                return self.encrypt_vaes512(plaintext, key, nonce, _ad, ciphertext, tag);
-            } else if features::aesni_available() {
-                return self.encrypt_aesni(plaintext, key, nonce, _ad, ciphertext, tag);
-            }
-        }
-
-        self.encrypt_software(plaintext, key, nonce, _ad, ciphertext, tag)
-    }
-
-    pub fn decrypt(
-        &self,
-        ciphertext: &[u8],
-        key: &[u8; Self::KEY_SIZE],
-        nonce: &[u8; Self::NONCE_SIZE],
-        _ad: &[u8],
-        tag: &[u8; Self::TAG_SIZE],
-        plaintext: &mut Vec<u8>,
-    ) -> Result<(), CryptoError> {
-        #[cfg(target_arch = "x86_64")]
-        unsafe {
-            if features::vaes_available() {
-                return self.decrypt_vaes512(ciphertext, key, nonce, _ad, tag, plaintext);
-            } else if features::aesni_available() {
-                return self.decrypt_aesni(ciphertext, key, nonce, _ad, tag, plaintext);
-            }
-        }
-
-        self.decrypt_software(ciphertext, key, nonce, _ad, tag, plaintext)
-    }
-
-    pub fn is_hardware_accelerated(&self) -> bool {
-        features::vaes_available() || features::aesni_available()
-    }
-
+}
+
+// ========== SOFTWARE FALLBACK ==========
+
+impl Aegis128X {
     fn encrypt_software(
         &self,
         plaintext: &[u8],
@@ -305,144 +303,4 @@
             Err(CryptoError::InvalidTag)
         }
     }
-
-    #[cfg(target_arch = "x86_64")]
-<<<<<<< HEAD
-    unsafe fn encrypt_aesni(
-        &self,
-        plaintext: &[u8],
-        key: &[u8; Self::KEY_SIZE],
-        nonce: &[u8; Self::NONCE_SIZE],
-        _ad: &[u8],
-        ciphertext: &mut Vec<u8>,
-        tag: &mut [u8; Self::TAG_SIZE],
-    ) -> Result<(), CryptoError> {
-        use std::arch::x86_64::*;
-
-        ciphertext.clear();
-        ciphertext.resize(plaintext.len(), 0);
-
-        let key_block = _mm_loadu_si128(key.as_ptr() as *const __m128i);
-        let nonce_block = _mm_loadu_si128(nonce.as_ptr() as *const __m128i);
-
-        let mut i = 0;
-        while i + 16 <= plaintext.len() {
-            let block = _mm_loadu_si128(plaintext.as_ptr().add(i) as *const __m128i);
-            let mut r = _mm_xor_si128(block, key_block);
-            r = _mm_aesenc_si128(r, nonce_block);
-            _mm_storeu_si128(ciphertext.as_mut_ptr().add(i) as *mut __m128i, r);
-            i += 16;
-        }
-
-        for j in i..plaintext.len() {
-            ciphertext[j] = plaintext[j] ^ key[j % Self::KEY_SIZE] ^ nonce[j % Self::NONCE_SIZE];
-        }
-
-        tag.copy_from_slice(key);
-        Ok(())
-    }
-
-    #[cfg(target_arch = "x86_64")]
-    unsafe fn decrypt_aesni(
-        &self,
-        ciphertext: &[u8],
-        key: &[u8; Self::KEY_SIZE],
-        nonce: &[u8; Self::NONCE_SIZE],
-        _ad: &[u8],
-        tag: &[u8; Self::TAG_SIZE],
-        plaintext: &mut Vec<u8>,
-    ) -> Result<(), CryptoError> {
-        use std::arch::x86_64::*;
-
-        plaintext.clear();
-        plaintext.resize(ciphertext.len(), 0);
-
-        let key_block = _mm_loadu_si128(key.as_ptr() as *const __m128i);
-        let nonce_block = _mm_loadu_si128(nonce.as_ptr() as *const __m128i);
-
-        let mut i = 0;
-        while i + 16 <= ciphertext.len() {
-            let block = _mm_loadu_si128(ciphertext.as_ptr().add(i) as *const __m128i);
-            let mut r = _mm_aesdec_si128(block, nonce_block);
-            r = _mm_xor_si128(r, key_block);
-            _mm_storeu_si128(plaintext.as_mut_ptr().add(i) as *mut __m128i, r);
-            i += 16;
-        }
-
-        for j in i..ciphertext.len() {
-            plaintext[j] = ciphertext[j] ^ key[j % Self::KEY_SIZE] ^ nonce[j % Self::NONCE_SIZE];
-        }
-
-        if tag.ct_eq(key).unwrap_u8() == 1 {
-            Ok(())
-        } else {
-            Err(CryptoError::InvalidTag)
-        }
-    }
-
-    #[cfg(target_arch = "x86_64")]
-    unsafe fn encrypt_vaes512(
-        &self,
-        plaintext: &[u8],
-        key: &[u8; Self::KEY_SIZE],
-        nonce: &[u8; Self::NONCE_SIZE],
-        _ad: &[u8],
-        ciphertext: &mut Vec<u8>,
-        tag: &mut [u8; Self::TAG_SIZE],
-    ) -> Result<(), CryptoError> {
-        // simplified VAES512 using repeated AES rounds
-        self.encrypt_aesni(plaintext, key, nonce, _ad, ciphertext, tag)
-    }
-
-    #[cfg(target_arch = "x86_64")]
-    unsafe fn decrypt_vaes512(
-        &self,
-        ciphertext: &[u8],
-        key: &[u8; Self::KEY_SIZE],
-        nonce: &[u8; Self::NONCE_SIZE],
-        _ad: &[u8],
-        tag: &[u8; Self::TAG_SIZE],
-        plaintext: &mut Vec<u8>,
-    ) -> Result<(), CryptoError> {
-        // simplified VAES512 using repeated AES rounds
-        self.decrypt_aesni(ciphertext, key, nonce, _ad, tag, plaintext)
-=======
-    #[target_feature(enable = "aes")]
-    unsafe fn aegis_update_vaes(state: &mut [__m128i; 8], msg0: __m128i, msg1: __m128i) {
-        use std::arch::x86_64::*;
-        let mut tmp: [__m128i; 8] = [_mm_setzero_si128(); 8];
-
-        tmp[0] = _mm_aesenc_si128(state[7], state[0]);
-        tmp[1] = _mm_aesenc_si128(state[0], state[1]);
-        tmp[2] = _mm_aesenc_si128(state[1], state[2]);
-        tmp[3] = _mm_aesenc_si128(state[2], state[3]);
-        tmp[4] = _mm_aesenc_si128(state[3], state[4]);
-        tmp[5] = _mm_aesenc_si128(state[4], state[5]);
-        tmp[6] = _mm_aesenc_si128(state[5], state[6]);
-        tmp[7] = _mm_aesenc_si128(state[6], state[7]);
-
-        state[0] = _mm_xor_si128(tmp[0], msg0);
-        state[1] = tmp[1];
-        state[2] = tmp[2];
-        state[3] = tmp[3];
-        state[4] = _mm_xor_si128(tmp[4], msg1);
-        state[5] = tmp[5];
-        state[6] = tmp[6];
-        state[7] = tmp[7];
-    }
-
-    #[cfg(target_arch = "x86_64")]
-    #[target_feature(enable = "aes")]
-    unsafe fn aegis_encrypt_block_vaes(state: &mut [__m128i; 8], plaintext: __m128i) -> __m128i {
-        use std::arch::x86_64::*;
-        let mut ct = _mm_xor_si128(plaintext, state[1]);
-        ct = _mm_xor_si128(ct, state[4]);
-        ct = _mm_xor_si128(ct, state[5]);
-        ct = _mm_xor_si128(ct, _mm_and_si128(state[2], state[3]));
-
-        Self::aegis_update_vaes(state, plaintext, _mm_setzero_si128());
-
-        ct
->>>>>>> ea9e58fb
-    }
 }