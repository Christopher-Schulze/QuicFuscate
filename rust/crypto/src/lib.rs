--- conflicted
+++ resolved
@@ -1,7 +1,3 @@
-<<<<<<< HEAD
-// AVX512 support is only used on nightly; disable on stable
-=======
->>>>>>> 0261835b
 mod aegis128l;
 #[cfg(feature = "aegis128x")]
 mod aegis128x;
