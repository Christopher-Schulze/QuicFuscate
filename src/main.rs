--- conflicted
+++ resolved
@@ -2,6 +2,7 @@
 use crate::fec::{FecConfig, FecMode};
 #[cfg(unix)]
 use crate::optimize::ZeroCopyBuffer;
+use crate::optimize::OptimizeConfig;
 use crate::stealth::StealthConfig;
 use crate::stealth::{BrowserProfile, FingerprintProfile, OsProfile};
 use crate::telemetry;
@@ -71,7 +72,6 @@
         #[clap(long, default_value_t = 4096)]
         pool_block: usize,
 
-<<<<<<< HEAD
         /// Enable Transparent Huge Pages for the memory pool
         #[clap(long)]
         thp: bool,
@@ -79,15 +79,6 @@
         /// NUMA node for memory allocations
         #[clap(long)]
         numa_node: Option<i32>,
-=======
-        /// Enable XDP acceleration if supported
-        #[clap(long)]
-        xdp: bool,
-
-        /// Enable XDP acceleration if supported
-        #[clap(long)]
-        xdp: bool,
->>>>>>> 1103bbb3
 
         /// Path to a TOML file with Adaptive FEC settings
         #[clap(long, value_name = "PATH")]
@@ -100,18 +91,23 @@
         /// Domain used for fronting (can be specified multiple times)
         #[clap(long, value_delimiter = ',')]
         front_domain: Vec<String>,
+
         /// CA file for peer verification
         #[clap(long, value_name = "PATH")]
         ca_file: Option<PathBuf>,
+
         /// Disable uTLS and use regular TLS
         #[clap(long)]
         no_utls: bool,
+
         /// Show TLS debug information
         #[clap(long)]
         debug_tls: bool,
+
         /// List available browser fingerprints
         #[clap(long)]
         list_fingerprints: bool,
+
         /// Enable certificate validation when connecting to the server
         #[clap(long)]
         verify_peer: bool,
@@ -219,7 +215,7 @@
         std::env::set_var("RUST_LOG", "info");
     }
     env_logger::init();
-    crate::telemetry::serve("0.0.0.0:9898");
+    telemetry::serve("0.0.0.0:9898");
 
     match &cli.command {
         Commands::Client {
@@ -231,6 +227,10 @@
             profile_seq,
             profile_interval,
             fec_mode,
+            pool_capacity,
+            pool_block,
+            thp,
+            numa_node,
             fec_config,
             doh_provider,
             front_domain,
@@ -257,16 +257,12 @@
                 *fec_mode,
                 *pool_capacity,
                 *pool_block,
-<<<<<<< HEAD
                 *thp,
                 *numa_node,
-=======
-                *xdp,
->>>>>>> 1103bbb3
                 fec_config,
-                &doh_provider,
-                &front_domain,
-                &ca_file,
+                doh_provider,
+                front_domain,
+                ca_file,
                 *no_utls,
                 *debug_tls,
                 *list_fingerprints,
@@ -289,6 +285,8 @@
             fec_mode,
             pool_capacity,
             pool_block,
+            thp,
+            numa_node,
             fec_config,
             doh_provider,
             front_domain,
@@ -313,8 +311,8 @@
                 *thp,
                 *numa_node,
                 fec_config,
-                &doh_provider,
-                &front_domain,
+                doh_provider,
+                front_domain,
                 *disable_doh,
                 *disable_fronting,
                 *disable_xor,
@@ -362,12 +360,8 @@
     fec_mode: FecMode,
     pool_capacity: usize,
     pool_block: usize,
-<<<<<<< HEAD
     thp: bool,
     numa_node: Option<i32>,
-=======
-    xdp: bool,
->>>>>>> 1103bbb3
     fec_config: &Option<PathBuf>,
     doh_provider: &str,
     front_domain: &Vec<String>,
@@ -464,12 +458,8 @@
         OptimizeConfig {
             pool_capacity,
             block_size: pool_block,
-<<<<<<< HEAD
-            transparent_hugepages: *thp,
-            numa_node: *numa_node,
-=======
-            enable_xdp: xdp,
->>>>>>> 1103bbb3
+            transparent_hugepages: thp,
+            numa_node,
         },
         !no_utls,
     )
@@ -552,40 +542,40 @@
                     }
                 }
 
-        if conn.conn.is_established() && !request_sent {
-            if let Err(e) = conn.send_http3_request(url_parsed.path()) {
-                warn!("HTTP/3 request failed: {:?}", e);
-            } else {
-                request_sent = true;
-            }
-        }
-
-        if let Err(e) = conn.poll_http3() {
-            warn!("HTTP/3 error: {:?}", e);
-        }
-
-        loop {
-            match conn.send(&mut out) {
-                Ok(len) if len > 0 => {
-                    telemetry::BYTES_SENT.inc_by(len as u64);
-                    #[cfg(unix)]
-                    {
-                        let zc = ZeroCopyBuffer::new(&[&out[..len]]);
-                        zc.send(socket.as_raw_fd());
-                    }
-                    #[cfg(not(unix))]
-                    {
-                        socket.send(&out[..len])?;
+                if conn.conn.is_established() && !request_sent {
+                    if let Err(e) = conn.send_http3_request(url_parsed.path()) {
+                        warn!("HTTP/3 request failed: {:?}", e);
+                    } else {
+                        request_sent = true;
                     }
                 }
-                Ok(_) => break,
-                Err(crate::error::ConnectionError::Quiche(quiche::Error::Done)) => break,
-                Err(e) => {
-                    error!("Send failed: {:?}", e);
-                    break;
+
+                if let Err(e) = conn.poll_http3() {
+                    warn!("HTTP/3 error: {:?}", e);
                 }
-            }
-        }
+
+                loop {
+                    match conn.send(&mut out) {
+                        Ok(len) if len > 0 => {
+                            telemetry::BYTES_SENT.inc_by(len as u64);
+                            #[cfg(unix)]
+                            {
+                                let zc = ZeroCopyBuffer::new(&[&out[..len]]);
+                                zc.send(socket.as_raw_fd());
+                            }
+                            #[cfg(not(unix))]
+                            {
+                                socket.send(&out[..len])?;
+                            }
+                        }
+                        Ok(_) => break,
+                        Err(crate::error::ConnectionError::Quiche(quiche::Error::Done)) => break,
+                        Err(e) => {
+                            error!("Send failed: {:?}", e);
+                            break;
+                        }
+                    }
+                }
 
                 conn.update_state();
                 conn.conn.on_timeout();
@@ -610,12 +600,8 @@
     fec_mode: FecMode,
     pool_capacity: usize,
     pool_block: usize,
-<<<<<<< HEAD
     thp: bool,
     numa_node: Option<i32>,
-=======
-    xdp: bool,
->>>>>>> 1103bbb3
     fec_config: &Option<PathBuf>,
     doh_provider: &str,
     front_domain: &Vec<String>,
@@ -717,74 +703,70 @@
             }
             _ = async {
                 match socket.recv_from(&mut buf) {
-            Ok((len, from)) => {
-                telemetry::BYTES_RECEIVED.inc_by(len as u64);
-                info!("Received {} bytes from {}", len, from);
-                let client_conn = clients.entry(from).or_insert_with(|| {
-                    info!("New client connected: {}", from);
-                    let scid = quiche::ConnectionId::from_ref(&[0; quiche::MAX_CONN_ID_LEN]);
-                    let cfg = stealth_config.lock().unwrap().clone();
-                    QuicFuscateConnection::new_server(
-                        &scid,
-                        None,
-                        socket.local_addr().unwrap(),
-                        from,
-                        config.clone(),
-                        cfg,
-                        fec_cfg.clone(),
-                        OptimizeConfig {
-                            pool_capacity,
-                            block_size: pool_block,
-<<<<<<< HEAD
-                            transparent_hugepages: *thp,
-                            numa_node: *numa_node,
-=======
-                            enable_xdp: xdp,
->>>>>>> 1103bbb3
-                        },
-                    )
-                    .expect("failed to create server connection")
-                });
-
-                if let Err(e) = client_conn.recv(&buf[..len]) {
-                    error!("QUIC recv failed: {:?}", e);
-                    continue;
+                    Ok((len, from)) => {
+                        telemetry::BYTES_RECEIVED.inc_by(len as u64);
+                        info!("Received {} bytes from {}", len, from);
+                        let client_conn = clients.entry(from).or_insert_with(|| {
+                            info!("New client connected: {}", from);
+                            let scid = quiche::ConnectionId::from_ref(&[0; quiche::MAX_CONN_ID_LEN]);
+                            let cfg = stealth_config.lock().unwrap().clone();
+                            QuicFuscateConnection::new_server(
+                                &scid,
+                                None,
+                                socket.local_addr().unwrap(),
+                                from,
+                                config.clone(),
+                                cfg,
+                                fec_cfg.clone(),
+                                OptimizeConfig {
+                                    pool_capacity,
+                                    block_size: pool_block,
+                                    transparent_hugepages: thp,
+                                    numa_node,
+                                },
+                            )
+                            .expect("failed to create server connection")
+                        });
+
+                        if let Err(e) = client_conn.recv(&buf[..len]) {
+                            error!("QUIC recv failed: {:?}", e);
+                            continue;
+                        }
+
+                        if let Err(e) = client_conn.poll_http3() {
+                            warn!("HTTP/3 error: {:?}", e);
+                        }
+                    }
+                    Err(ref e) if e.kind() == std::io::ErrorKind::WouldBlock => {
+                        // No packets to read
+                    }
+                    Err(e) => {
+                        error!("Failed to read from socket: {}", e);
+                        break;
+                    }
                 }
 
-                if let Err(e) = client_conn.poll_http3() {
-                    warn!("HTTP/3 error: {:?}", e);
+                // Send packets for all clients
+                for (addr, conn) in clients.iter_mut() {
+                    loop {
+                        match conn.send(&mut out) {
+                            Ok(len) if len > 0 => {
+                                telemetry::BYTES_SENT.inc_by(len as u64);
+                                if let Err(e) = socket.send_to(&out[..len], addr) {
+                                    error!("Failed to send packet to {}: {}", addr, e);
+                                }
+                            }
+                            Ok(_) => break,
+                            Err(crate::error::ConnectionError::Quiche(quiche::Error::Done)) => break,
+                            Err(e) => {
+                                error!("Send failed to {}: {:?}", addr, e);
+                                break;
+                            }
+                        }
+                    }
+                    conn.update_state();
+                    conn.conn.on_timeout();
                 }
-            }
-            Err(ref e) if e.kind() == std::io::ErrorKind::WouldBlock => {
-                // No packets to read
-            }
-            Err(e) => {
-                error!("Failed to read from socket: {}", e);
-                break;
-            }
-        }
-
-        // Send packets for all clients
-        for (addr, conn) in clients.iter_mut() {
-            loop {
-                match conn.send(&mut out) {
-                    Ok(len) if len > 0 => {
-                        telemetry::BYTES_SENT.inc_by(len as u64);
-                        if let Err(e) = socket.send_to(&out[..len], addr) {
-                            error!("Failed to send packet to {}: {}", addr, e);
-                        }
-                    }
-                    Ok(_) => break,
-                    Err(crate::error::ConnectionError::Quiche(quiche::Error::Done)) => break,
-                    Err(e) => {
-                        error!("Send failed to {}: {:?}", addr, e);
-                        break;
-                    }
-                }
-            }
-            conn.update_state();
-            conn.conn.on_timeout();
-        }
 
                 // Clean up closed connections
                 clients.retain(|_, conn| !conn.conn.is_closed());
