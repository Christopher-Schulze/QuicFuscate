--- conflicted
+++ resolved
@@ -554,7 +554,6 @@
     }
 
     pub fn create_xdp_socket(&self, bind: SocketAddr, remote: SocketAddr) -> Option<XdpSocket> {
-<<<<<<< HEAD
         if !self.xdp_available {
             return None;
         }
@@ -565,12 +564,7 @@
                 info!("XDP init failed, falling back to UDP: {}", e);
                 Some(XdpSocket::new_udp(bind, remote).ok()?)
             }
-=======
-        if self.use_xdp {
-            XdpSocket::new(bind, remote).ok()
-        } else {
-            None
->>>>>>> 3253dad1
+
         }
     }
 }
