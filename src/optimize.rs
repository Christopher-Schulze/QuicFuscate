--- conflicted
+++ resolved
@@ -53,9 +53,7 @@
 
 // Use cpufeatures for portable runtime detection
 #[cfg(any(target_arch = "x86", target_arch = "x86_64"))]
-<<<<<<< HEAD
-cpufeatures::new!(cpuid_x86, "avx512f", "avx512bw", "avx2", "avx", "sse2", "vaes", "aes", "pclmulqdq");
-=======
+
 cpufeatures::new!(
     cpuid_x86,
     "avx512f",
@@ -66,7 +64,6 @@
     "aes",
     "pclmulqdq"
 );
->>>>>>> 198b103c
 #[cfg(target_arch = "aarch64")]
 cpufeatures::new!(cpuid_arm, "neon");
 
