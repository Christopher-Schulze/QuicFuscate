// Copyright (c) 2024, The QuicFuscate Project Authors.
// All rights reserved.
//
// Redistribution and use in source and binary forms, with or without
// modification, are permitted provided that the following conditions are
// met:
//
//     * Redistributions of source code must retain the above copyright
//       notice, this list of conditions and the following disclaimer.
//
//     * Redistributions in binary form must reproduce the above
//       copyright notice, this list of conditions and the following disclaimer
//       in the documentation and/or other materials provided with the
//       distribution.
//
//     * Neither the name of the copyright holder nor the names of its
//       contributors may be used to endorse or promote products derived from
//       this software without specific prior written permission.
//
// THIS SOFTWARE IS PROVIDED BY THE COPYRIGHT HOLDERS AND CONTRIBUTORS
// "AS IS" AND ANY EXPRESS OR IMPLIED WARRANTIES, INCLUDING, BUT NOT
// LIMITED TO, THE IMPLIED WARRANTIES OF MERCHANTABILITY AND FITNESS FOR
// A PARTICULAR PURPOSE ARE DISCLAIMED. IN NO EVENT SHALL THE COPYRIGHT
// OWNER OR CONTRIBUTORS BE LIABLE FOR ANY DIRECT, INDIRECT, INCIDENTAL,
// SPECIAL, EXEMPLARY, OR CONSEQUENTIAL DAMAGES (INCLUDING, BUT NOT
// LIMITED TO, PROCUREMENT OF SUBSTITUTE GOODS OR SERVICES; LOSS OF USE,
// DATA, OR PROFITS; OR BUSINESS INTERRUPTION) HOWEVER CAUSED AND ON ANY
// THEORY OF LIABILITY, WHETHER IN CONTRACT, STRICT LIABILITY, OR TORT
// (INCLUDING NEGLIGENCE OR OTHERWISE) ARISING IN ANY WAY OUT OF THE USE
// OF THIS SOFTWARE, EVEN IF ADVISED OF THE POSSIBILITY OF SUCH DAMAGE.

//! # Optimization Module
//!
//! This module provides a framework for runtime CPU feature detection and
//! function dispatching to select the best hardware-accelerated implementation.
//! It also includes foundational structures for zero-copy operations and memory pooling.

use crate::telemetry;
use crate::xdp_socket::XdpSocket;
use aligned_box::AlignedBox;
use cpufeatures;
#[cfg(unix)]
use libc::{iovec, msghdr, recvmsg, sendmsg};
use log::info;
use std::any::Any;
use std::collections::HashMap;
use std::io;
use std::net::SocketAddr;
#[cfg(unix)]
use std::os::unix::io::RawFd;
use std::sync::atomic::{AtomicUsize, Ordering};
use std::sync::{Arc, Mutex, Once};
<<<<<<< HEAD

#[cfg(target_os = "linux")]
extern "C" {
    fn numa_available() -> libc::c_int;
    fn numa_tonode_memory(start: *mut libc::c_void, size: libc::size_t, node: libc::c_int);
}

// Use cpufeatures for portable runtime detection
#[cfg(any(target_arch = "x86", target_arch = "x86_64"))]
=======

// Use cpufeatures for portable runtime detection
#[cfg(any(target_arch = "x86", target_arch = "x86_64"))]

>>>>>>> 1103bbb3
cpufeatures::new!(
    cpuid_x86,
    "avx512f",
    "avx2",
    "avx",
    "sse2",
    "vaes",
    "aes",
    "pclmulqdq"
);
#[cfg(target_arch = "aarch64")]
cpufeatures::new!(cpuid_arm, "neon");

/// Configuration for optimization parameters passed from the CLI.
#[derive(Clone, Copy)]
pub struct OptimizeConfig {
    pub pool_capacity: usize,
    pub block_size: usize,
<<<<<<< HEAD
    pub transparent_hugepages: bool,
    pub numa_node: Option<i32>,
=======
    pub enable_xdp: bool,
>>>>>>> 1103bbb3
}

impl Default for OptimizeConfig {
    fn default() -> Self {
        Self {
            pool_capacity: 1024,
            block_size: 4096,
<<<<<<< HEAD
            transparent_hugepages: false,
            numa_node: None,
=======
            enable_xdp: false,
>>>>>>> 1103bbb3
        }
    }
}

/// Enumerates the CPU features relevant for QuicFuscate's optimizations.
#[derive(Debug, Clone, Copy, PartialEq, Eq, Hash)]
pub enum CpuFeature {
    // x86/x64 features
    AVX,
    AVX2,
    SSE2,
    AVX512F,
    VAES,
    AESNI,
    PCLMULQDQ,

    // ARM features
    NEON,
}

/// Singleton for accessing detected CPU features.
/// This ensures that feature detection is performed only once.
pub struct FeatureDetector {
    features: HashMap<CpuFeature, bool>,
}

static INIT: Once = Once::new();
static mut DETECTOR: Option<FeatureDetector> = None;

impl FeatureDetector {
    /// Returns a static reference to the `FeatureDetector` singleton.
    /// The first call will initialize the detector.
    pub fn instance() -> &'static Self {
        INIT.call_once(|| {
            let mut features = HashMap::new();

            // Detect features for the current architecture at runtime.
            #[cfg(any(target_arch = "x86", target_arch = "x86_64"))]
            {
                let info = cpuid_x86::get();
                features.insert(CpuFeature::AVX, info.has_avx());
                features.insert(CpuFeature::AVX2, info.has_avx2());
                features.insert(CpuFeature::SSE2, info.has_sse2());
                features.insert(CpuFeature::AVX512F, info.has_avx512f() && info.has_avx512bw());
                features.insert(CpuFeature::VAES, info.has_vaes());
                features.insert(CpuFeature::AESNI, info.has_aes());
                features.insert(CpuFeature::PCLMULQDQ, info.has_pclmulqdq());
            }
            #[cfg(target_arch = "aarch64")]
            {
                let info = cpuid_arm::get();
                features.insert(CpuFeature::NEON, info.has_neon());
            }

            // Unsafe block is required to initialize the static mutable variable.
            // `Once::call_once` guarantees this is safe and runs only once.
            unsafe {
                let mask =
                    features.iter().fold(
                        0u64,
                        |m, (k, v)| {
                            if *v {
                                m | (1u64 << (*k as u8))
                            } else {
                                m
                            }
                        },
                    );
                telemetry::CPU_FEATURE_MASK.set(mask as i64);

                // determine active SIMD policy for telemetry
                let policy = if features.get(&CpuFeature::AVX512F).copied().unwrap_or(false) {
                    3
                } else if features.get(&CpuFeature::AVX2).copied().unwrap_or(false) {
                    2
                } else if features.get(&CpuFeature::SSE2).copied().unwrap_or(false)
                    || features.get(&CpuFeature::NEON).copied().unwrap_or(false)
                {
                    1
                } else {
                    0
                };
                telemetry::SIMD_ACTIVE.set(policy);

                DETECTOR = Some(FeatureDetector { features });
            }
        });
        unsafe { DETECTOR.as_ref().unwrap() }
    }

    /// Checks if a specific CPU feature is supported.
    pub fn has_feature(&self, feature: CpuFeature) -> bool {
        *self.features.get(&feature).unwrap_or(&false)
    }
}

//
// SIMD Dispatching
//

/// Represents the execution policy for SIMD operations.
pub trait SimdPolicy: Any {
    fn as_any(&self) -> &dyn Any;
}

/// Marker struct for AVX-512 execution.
pub struct Avx512;
impl SimdPolicy for Avx512 {
    fn as_any(&self) -> &dyn Any {
        self
    }
}

/// Marker struct for AVX2 execution.
pub struct Avx2;
impl SimdPolicy for Avx2 {
    fn as_any(&self) -> &dyn Any {
        self
    }
}

/// Marker struct for SSE2 execution.
pub struct Sse2;
impl SimdPolicy for Sse2 {
    fn as_any(&self) -> &dyn Any {
        self
    }
}

/// Marker struct for PCLMULQDQ execution.
pub struct Pclmulqdq;
impl SimdPolicy for Pclmulqdq {
    fn as_any(&self) -> &dyn Any {
        self
    }
}

/// Marker struct for ARM NEON execution.
pub struct Neon;
impl SimdPolicy for Neon {
    fn as_any(&self) -> &dyn Any {
        self
    }
}

/// Marker struct for scalar (non-SIMD) execution.
pub struct Scalar;
impl SimdPolicy for Scalar {
    fn as_any(&self) -> &dyn Any {
        self
    }
}

/// Dispatches to the best available SIMD implementation at runtime.
/// The policies are ordered from most to least performant.
pub fn dispatch<F, R>(f: F) -> R
where
    F: Fn(&dyn SimdPolicy) -> R,
{
    let detector = FeatureDetector::instance();

    if detector.has_feature(CpuFeature::AVX512F) {
        telemetry::SIMD_USAGE_AVX512.inc();
        f(&Avx512)
    } else if detector.has_feature(CpuFeature::AVX2) {
        telemetry::SIMD_USAGE_AVX2.inc();
        f(&Avx2)
    } else if detector.has_feature(CpuFeature::SSE2) {
        telemetry::SIMD_USAGE_SSE2.inc();
        f(&Sse2)
    } else if detector.has_feature(CpuFeature::PCLMULQDQ) {
        f(&Pclmulqdq)
    } else if detector.has_feature(CpuFeature::NEON) {
        telemetry::SIMD_USAGE_NEON.inc();
        f(&Neon)
    } else {
        telemetry::SIMD_USAGE_SCALAR.inc();
        f(&Scalar)
    }
}

//
// Foundational Structures for Global Optimizations
//

/// A high-performance, thread-safe memory pool for fixed-size blocks.
/// This implementation uses a concurrent queue to manage free blocks,
/// minimizing lock contention and fragmentation.
#[derive(Clone)]
pub struct MemoryPool {
    pool: Arc<Mutex<Vec<AlignedBox<[u8]>>>>,
    block_size: usize,
    capacity: Arc<AtomicUsize>,
    in_use: AtomicUsize,
    use_thp: bool,
    numa_node: Option<i32>,
}

impl MemoryPool {
    /// Creates a new memory pool with a specified capacity and block size.
    /// All allocated blocks are 64-byte aligned.
    pub fn new(capacity: usize, block_size: usize, use_thp: bool, numa_node: Option<i32>) -> Self {
        let mut vec = Vec::with_capacity(capacity);
        for _ in 0..capacity {
            let mut aligned_box = AlignedBox::slice_from_default(64, block_size).unwrap();
            Self::apply_advise(&mut aligned_box, block_size, use_thp, numa_node);
            vec.push(aligned_box);
        }
        telemetry::MEM_POOL_CAPACITY.set(capacity as i64);
        telemetry::MEM_POOL_USAGE_BYTES.set(0);
        telemetry::MEM_POOL_BLOCK_SIZE.set(block_size as i64);
        telemetry::MEM_POOL_TOTAL_BYTES.set((capacity * block_size) as i64);
        telemetry::MEM_POOL_FREE.set(capacity as i64);
        Self {
            pool: Arc::new(Mutex::new(vec)),
            block_size,
            capacity: Arc::new(AtomicUsize::new(capacity)),
            in_use: AtomicUsize::new(0),
            use_thp,
            numa_node,
        }
    }

    fn grow(&self, new_capacity: usize) {
        let pool_arc = Arc::clone(&self.pool);
        let cap = Arc::clone(&self.capacity);
        let block_size = self.block_size;
        let use_thp = self.use_thp;
        let numa_node = self.numa_node;
        std::thread::spawn(move || {
            let mut new_blocks = Vec::new();
            {
                let pool = pool_arc.lock().unwrap();
                if new_capacity <= pool.len() {
                    return;
                }
            }
            for _ in 0..(new_capacity - cap.load(Ordering::Relaxed)) {
                let mut b = AlignedBox::slice_from_default(64, block_size).unwrap();
                MemoryPool::apply_advise(&mut b, block_size, use_thp, numa_node);
                new_blocks.push(b);
            }
            let mut pool = pool_arc.lock().unwrap();
            pool.extend(new_blocks);
            cap.store(new_capacity, Ordering::Relaxed);
            telemetry::MEM_POOL_CAPACITY.set(new_capacity as i64);
            let cnt = cap.load(Ordering::Relaxed);
            let in_use = cnt - pool.len();
            telemetry::MEM_POOL_USAGE_BYTES.set((in_use * block_size) as i64);
            telemetry::MEM_POOL_TOTAL_BYTES.set((cnt * block_size) as i64);
            telemetry::MEM_POOL_FREE.set(pool.len() as i64);
        });
    }

    /// Allocates a 64-byte aligned memory block from the pool.
    /// If the pool is empty, a new block is created.
    pub fn alloc(&self) -> AlignedBox<[u8]> {
        let mut pool = self.pool.lock().unwrap();
        if let Some(b) = pool.pop() {
            let cnt = self.in_use.fetch_add(1, Ordering::Relaxed) + 1;
            telemetry::MEM_POOL_IN_USE.set(cnt as i64);
            telemetry::MEM_POOL_USAGE_BYTES.set((cnt * self.block_size) as i64);
            telemetry::MEM_POOL_FREE.set(pool.len() as i64);
            telemetry::update_memory_usage();
            return b;
        }
        drop(pool);
        telemetry::FEC_OVERFLOWS.inc();
        let new_cap = self.capacity.load(Ordering::Relaxed) * 2;
        self.grow(new_cap);
        let mut block = AlignedBox::slice_from_default(64, self.block_size).unwrap();
        MemoryPool::apply_advise(&mut block, self.block_size, self.use_thp, self.numa_node);
        let cnt = self.in_use.fetch_add(1, Ordering::Relaxed) + 1;
        telemetry::MEM_POOL_IN_USE.set(cnt as i64);
        telemetry::MEM_POOL_USAGE_BYTES.set((cnt * self.block_size) as i64);
        telemetry::MEM_POOL_TOTAL_BYTES
            .set((self.capacity.load(Ordering::Relaxed) * self.block_size) as i64);
        telemetry::MEM_POOL_FREE.set((self.capacity.load(Ordering::Relaxed) - cnt) as i64);
        telemetry::update_memory_usage();
        block
    }

    /// Returns a memory block to the pool.
    /// If the pool is full, the block is dropped.
    pub fn free(&self, mut block: AlignedBox<[u8]>) {
        block.iter_mut().for_each(|x| *x = 0);
        let mut pool = self.pool.lock().unwrap();
        if pool.len() < self.capacity.load(Ordering::Relaxed) {
            pool.push(block);
        }
        let cnt = self.in_use.fetch_sub(1, Ordering::Relaxed) - 1;
        telemetry::MEM_POOL_IN_USE.set(cnt as i64);
        telemetry::MEM_POOL_USAGE_BYTES.set((cnt * self.block_size) as i64);
        telemetry::MEM_POOL_FREE.set(pool.len() as i64);
        telemetry::update_memory_usage();
    }

    /// Adjusts the maximum number of cached blocks at runtime.
    pub fn set_capacity(&self, new_capacity: usize) {
        self.capacity.store(new_capacity, Ordering::Relaxed);
        telemetry::MEM_POOL_CAPACITY.set(new_capacity as i64);
        let mut pool = self.pool.lock().unwrap();
        while pool.len() > new_capacity {
            pool.pop();
        }
        while pool.len() < new_capacity {
            let mut b = AlignedBox::slice_from_default(64, self.block_size).unwrap();
            MemoryPool::apply_advise(&mut b, self.block_size, self.use_thp, self.numa_node);
            pool.push(b);
        }
        let cnt = self.in_use.load(Ordering::Relaxed);
        telemetry::MEM_POOL_USAGE_BYTES.set((cnt * self.block_size) as i64);
        telemetry::MEM_POOL_TOTAL_BYTES.set((new_capacity * self.block_size) as i64);
        telemetry::MEM_POOL_FREE.set(pool.len() as i64);
        telemetry::update_memory_usage();
    }

    fn apply_advise(
        block: &mut AlignedBox<[u8]>,
        size: usize,
        use_thp: bool,
        numa_node: Option<i32>,
    ) {
        #[cfg(target_os = "linux")]
        unsafe {
            if use_thp {
                libc::madvise(
                    block.as_mut_ptr() as *mut libc::c_void,
                    size,
                    libc::MADV_HUGEPAGE,
                );
            }
            if let Some(node) = numa_node {
                if numa_available() >= 0 {
                    numa_tonode_memory(
                        block.as_mut_ptr() as *mut libc::c_void,
                        size,
                        node as libc::c_int,
                    );
                }
            }
        }
    }
}

/// A buffer designed for zero-copy vectored I/O operations using `sendmsg`.
/// This allows sending data from multiple non-contiguous memory regions
/// in a single system call, avoiding intermediate copies.
#[cfg(unix)]
pub struct ZeroCopyBuffer<'a> {
    iovecs: Vec<iovec>,
    _marker: std::marker::PhantomData<&'a [u8]>,
}

#[cfg(unix)]
impl<'a> ZeroCopyBuffer<'a> {
    /// Creates a new `ZeroCopyBuffer` from a slice of byte slices.
    pub fn new(buffers: &[&'a [u8]]) -> Self {
        let iovecs = buffers
            .iter()
            .map(|buf| iovec {
                iov_base: buf.as_ptr() as *mut libc::c_void,
                iov_len: buf.len(),
            })
            .collect();
        Self {
            iovecs,
            _marker: std::marker::PhantomData,
        }
    }

    /// Creates a new `ZeroCopyBuffer` from mutable slices for receiving.
    pub fn new_mut(buffers: &mut [&'a mut [u8]]) -> Self {
        let iovecs = buffers
            .iter_mut()
            .map(|buf| iovec {
                iov_base: buf.as_mut_ptr() as *mut libc::c_void,
                iov_len: buf.len(),
            })
            .collect();
        Self {
            iovecs,
            _marker: std::marker::PhantomData,
        }
    }

    /// Sends the data using `sendmsg` for true zero-copy transmission.
    pub fn send(&self, fd: RawFd) -> isize {
        let msg = msghdr {
            msg_name: std::ptr::null_mut(),
            msg_namelen: 0,
            msg_iov: self.iovecs.as_ptr() as *mut _,
            msg_iovlen: self.iovecs.len() as _,
            msg_control: std::ptr::null_mut(),
            msg_controllen: 0,
            msg_flags: 0,
        };
        unsafe { sendmsg(fd, &msg, 0) }
    }

    /// Sends the data to the specified address using `sendmsg`.
    pub fn send_to(&self, fd: RawFd, addr: SocketAddr) -> isize {
        use socket2::SockAddr;
        let sockaddr = SockAddr::from(addr);
        let msg = msghdr {
            msg_name: sockaddr.as_ptr() as *mut _,
            msg_namelen: sockaddr.len(),
            msg_iov: self.iovecs.as_ptr() as *mut _,
            msg_iovlen: self.iovecs.len() as _,
            msg_control: std::ptr::null_mut(),
            msg_controllen: 0,
            msg_flags: 0,
        };
        unsafe { sendmsg(fd, &msg, 0) }
    }

    /// Receives data using `recvmsg` into the buffers.
    pub fn recv(&mut self, fd: RawFd) -> isize {
        let mut msg = msghdr {
            msg_name: std::ptr::null_mut(),
            msg_namelen: 0,
            msg_iov: self.iovecs.as_mut_ptr(),
            msg_iovlen: self.iovecs.len() as _,
            msg_control: std::ptr::null_mut(),
            msg_controllen: 0,
            msg_flags: 0,
        };
        unsafe { recvmsg(fd, &mut msg, 0) }
    }

    /// Receives data and returns the sender address.
    pub fn recv_from(&mut self, fd: RawFd) -> io::Result<(isize, SocketAddr)> {
        use socket2::SockAddr;
        unsafe {
            SockAddr::try_init(|storage, len| {
                let mut msg = msghdr {
                    msg_name: storage.cast(),
                    msg_namelen: *len,
                    msg_iov: self.iovecs.as_mut_ptr(),
                    msg_iovlen: self.iovecs.len() as _,
                    msg_control: std::ptr::null_mut(),
                    msg_controllen: 0,
                    msg_flags: 0,
                };
                let ret = recvmsg(fd, &mut msg, 0);
                if ret < 0 {
                    Err(io::Error::last_os_error())
                } else {
                    *len = msg.msg_namelen;
                    Ok(ret)
                }
            })
            .map(|(ret, addr)| (ret, addr.as_socket().unwrap()))
        }
    }

    /// Returns the total length represented by all iovecs.
    pub fn len(&self) -> usize {
        self.iovecs.iter().map(|iov| iov.iov_len).sum()
    }

    pub fn is_empty(&self) -> bool {
        self.iovecs.is_empty()
    }

    pub fn as_iovecs(&self) -> &[iovec] {
        &self.iovecs
    }
}

#[cfg(unix)]
impl<'a> Drop for ZeroCopyBuffer<'a> {
    fn drop(&mut self) {
        self.iovecs.clear();
    }
}
// --- Placeholder for full integration ---

pub struct OptimizationManager {
    memory_pool: Arc<MemoryPool>,
    xdp_available: bool,
    use_xdp: bool,
}

impl OptimizationManager {
<<<<<<< HEAD
    pub fn new_with_config(
        capacity: usize,
        block_size: usize,
        use_thp: bool,
        numa_node: Option<i32>,
    ) -> Self {
        let xdp_available = XdpSocket::is_supported();
        info!("XDP available: {}", xdp_available);
        Self {
            memory_pool: Arc::new(MemoryPool::new(capacity, block_size, use_thp, numa_node)),
            xdp_available,
=======
    pub fn new_with_config(capacity: usize, block_size: usize, enable_xdp: bool) -> Self {
        let supported = XdpSocket::is_supported();
        info!("XDP available: {}", supported);
        Self {
            memory_pool: Arc::new(MemoryPool::new(capacity, block_size)),
            xdp_available: supported,
            use_xdp: enable_xdp && supported,
>>>>>>> 1103bbb3
        }
    }

    pub fn from_cfg(cfg: OptimizeConfig) -> Self {
<<<<<<< HEAD
        Self::new_with_config(
            cfg.pool_capacity,
            cfg.block_size,
            cfg.transparent_hugepages,
            cfg.numa_node,
        )
    }

    pub fn new() -> Self {
        Self::new_with_config(1024, 4096, false, None)
=======
        Self::new_with_config(cfg.pool_capacity, cfg.block_size, cfg.enable_xdp)
    }

    pub fn new() -> Self {
        Self::new_with_config(1024, 4096, false)
>>>>>>> 1103bbb3
    }

    pub fn alloc_block(&self) -> AlignedBox<[u8]> {
        self.memory_pool.alloc()
    }

    pub fn free_block(&self, block: AlignedBox<[u8]>) {
        self.memory_pool.free(block);
    }

    pub fn is_xdp_available(&self) -> bool {
        self.xdp_available
    }

    pub fn is_xdp_enabled(&self) -> bool {
        self.use_xdp
    }

    pub fn memory_pool(&self) -> Arc<MemoryPool> {
        Arc::clone(&self.memory_pool)
    }

    pub fn create_xdp_socket(&self, bind: SocketAddr, remote: SocketAddr) -> Option<XdpSocket> {
        if !self.xdp_available {
            return None;
        }

        match XdpSocket::new(bind, remote) {
            Ok(sock) => Some(sock),
            Err(e) => {
                info!("XDP init failed, falling back to UDP: {}", e);
                Some(XdpSocket::new_udp(bind, remote).ok()?)
            }

        }
    }
}

impl Default for OptimizationManager {
    fn default() -> Self {
        Self::new()
    }
}<|MERGE_RESOLUTION|>--- conflicted
+++ resolved
@@ -1,676 +1,781 @@
-// Copyright (c) 2024, The QuicFuscate Project Authors.
-// All rights reserved.
-//
-// Redistribution and use in source and binary forms, with or without
-// modification, are permitted provided that the following conditions are
-// met:
-//
-//     * Redistributions of source code must retain the above copyright
-//       notice, this list of conditions and the following disclaimer.
-//
-//     * Redistributions in binary form must reproduce the above
-//       copyright notice, this list of conditions and the following disclaimer
-//       in the documentation and/or other materials provided with the
-//       distribution.
-//
-//     * Neither the name of the copyright holder nor the names of its
-//       contributors may be used to endorse or promote products derived from
-//       this software without specific prior written permission.
-//
-// THIS SOFTWARE IS PROVIDED BY THE COPYRIGHT HOLDERS AND CONTRIBUTORS
-// "AS IS" AND ANY EXPRESS OR IMPLIED WARRANTIES, INCLUDING, BUT NOT
-// LIMITED TO, THE IMPLIED WARRANTIES OF MERCHANTABILITY AND FITNESS FOR
-// A PARTICULAR PURPOSE ARE DISCLAIMED. IN NO EVENT SHALL THE COPYRIGHT
-// OWNER OR CONTRIBUTORS BE LIABLE FOR ANY DIRECT, INDIRECT, INCIDENTAL,
-// SPECIAL, EXEMPLARY, OR CONSEQUENTIAL DAMAGES (INCLUDING, BUT NOT
-// LIMITED TO, PROCUREMENT OF SUBSTITUTE GOODS OR SERVICES; LOSS OF USE,
-// DATA, OR PROFITS; OR BUSINESS INTERRUPTION) HOWEVER CAUSED AND ON ANY
-// THEORY OF LIABILITY, WHETHER IN CONTRACT, STRICT LIABILITY, OR TORT
-// (INCLUDING NEGLIGENCE OR OTHERWISE) ARISING IN ANY WAY OUT OF THE USE
-// OF THIS SOFTWARE, EVEN IF ADVISED OF THE POSSIBILITY OF SUCH DAMAGE.
-
-//! # Optimization Module
-//!
-//! This module provides a framework for runtime CPU feature detection and
-//! function dispatching to select the best hardware-accelerated implementation.
-//! It also includes foundational structures for zero-copy operations and memory pooling.
-
+use crate::core::QuicFuscateConnection;
+use crate::fec::{FecConfig, FecMode};
+#[cfg(unix)]
+use crate::optimize::ZeroCopyBuffer;
+use crate::optimize::OptimizeConfig;
+use crate::stealth::StealthConfig;
+use crate::stealth::{BrowserProfile, FingerprintProfile, OsProfile};
 use crate::telemetry;
-use crate::xdp_socket::XdpSocket;
-use aligned_box::AlignedBox;
-use cpufeatures;
+use clap::{Parser, Subcommand, ValueEnum};
+use log::{error, info, warn};
+use std::collections::HashMap;
+use std::net::{SocketAddr, ToSocketAddrs};
 #[cfg(unix)]
-use libc::{iovec, msghdr, recvmsg, sendmsg};
-use log::info;
-use std::any::Any;
-use std::collections::HashMap;
-use std::io;
-use std::net::SocketAddr;
-#[cfg(unix)]
-use std::os::unix::io::RawFd;
-use std::sync::atomic::{AtomicUsize, Ordering};
-use std::sync::{Arc, Mutex, Once};
-<<<<<<< HEAD
-
-#[cfg(target_os = "linux")]
-extern "C" {
-    fn numa_available() -> libc::c_int;
-    fn numa_tonode_memory(start: *mut libc::c_void, size: libc::size_t, node: libc::c_int);
+use std::os::unix::io::AsRawFd;
+use std::path::PathBuf;
+use std::sync::{Arc, Mutex};
+use std::time::Instant;
+use tokio::signal;
+
+#[derive(Parser, Debug)]
+#[clap(author, version, about, long_about = None)]
+#[clap(propagate_version = true)]
+struct Cli {
+    /// Enable verbose logging
+    #[clap(short, long, global = true)]
+    verbose: bool,
+    #[clap(subcommand)]
+    command: Commands,
 }
 
-// Use cpufeatures for portable runtime detection
-#[cfg(any(target_arch = "x86", target_arch = "x86_64"))]
-=======
-
-// Use cpufeatures for portable runtime detection
-#[cfg(any(target_arch = "x86", target_arch = "x86_64"))]
-
->>>>>>> 1103bbb3
-cpufeatures::new!(
-    cpuid_x86,
-    "avx512f",
-    "avx2",
-    "avx",
-    "sse2",
-    "vaes",
-    "aes",
-    "pclmulqdq"
-);
-#[cfg(target_arch = "aarch64")]
-cpufeatures::new!(cpuid_arm, "neon");
-
-/// Configuration for optimization parameters passed from the CLI.
-#[derive(Clone, Copy)]
-pub struct OptimizeConfig {
-    pub pool_capacity: usize,
-    pub block_size: usize,
-<<<<<<< HEAD
-    pub transparent_hugepages: bool,
-    pub numa_node: Option<i32>,
-=======
-    pub enable_xdp: bool,
->>>>>>> 1103bbb3
+#[derive(Subcommand, Debug)]
+enum Commands {
+    /// Runs the client
+    Client {
+        /// The remote server address to connect to
+        #[clap(long, required = true)]
+        remote: String,
+
+        /// Local UDP address to bind
+        #[clap(long, default_value = "0.0.0.0:0")]
+        local: String,
+
+        /// The URL to request
+        #[clap(short, long, default_value = "https://example.com")]
+        url: String,
+
+        /// Browser fingerprint profile (chrome, firefox, opera, brave)
+        #[clap(long, value_enum, default_value_t = BrowserProfile::Chrome)]
+        profile: BrowserProfile,
+
+        /// Operating system for the profile (windows, macos, linux, ios, android)
+        #[clap(long, value_enum, default_value_t = OsProfile::Windows)]
+        os: OsProfile,
+
+        /// Comma separated list of profiles to cycle through
+        #[clap(long, value_delimiter = ',')]
+        profile_seq: Option<Vec<String>>,
+
+        /// Interval in seconds for profile switching
+        #[clap(long, default_value_t = 0)]
+        profile_interval: u64,
+
+        /// Initial FEC mode
+        #[clap(long, value_enum, default_value = "zero")]
+        fec_mode: FecMode,
+
+        /// Memory pool capacity (number of blocks)
+        #[clap(long, default_value_t = 1024)]
+        pool_capacity: usize,
+
+        /// Memory pool block size in bytes
+        #[clap(long, default_value_t = 4096)]
+        pool_block: usize,
+
+        /// Enable Transparent Huge Pages for the memory pool
+        #[clap(long)]
+        thp: bool,
+
+        /// NUMA node for memory allocations
+        #[clap(long)]
+        numa_node: Option<i32>,
+
+        /// Path to a TOML file with Adaptive FEC settings
+        #[clap(long, value_name = "PATH")]
+        fec_config: Option<PathBuf>,
+
+        /// Custom DNS-over-HTTPS provider URL
+        #[clap(long, default_value = "https://cloudflare-dns.com/dns-query")]
+        doh_provider: String,
+
+        /// Domain used for fronting (can be specified multiple times)
+        #[clap(long, value_delimiter = ',')]
+        front_domain: Vec<String>,
+
+        /// CA file for peer verification
+        #[clap(long, value_name = "PATH")]
+        ca_file: Option<PathBuf>,
+
+        /// Disable uTLS and use regular TLS
+        #[clap(long)]
+        no_utls: bool,
+
+        /// Show TLS debug information
+        #[clap(long)]
+        debug_tls: bool,
+
+        /// List available browser fingerprints
+        #[clap(long)]
+        list_fingerprints: bool,
+
+        /// Enable certificate validation when connecting to the server
+        #[clap(long)]
+        verify_peer: bool,
+
+        /// Disable DNS over HTTPS
+        #[clap(long)]
+        disable_doh: bool,
+
+        /// Disable domain fronting
+        #[clap(long)]
+        disable_fronting: bool,
+
+        /// Disable XOR obfuscation
+        #[clap(long)]
+        disable_xor: bool,
+
+        /// Disable HTTP/3 masquerading
+        #[clap(long)]
+        disable_http3: bool,
+    },
+    /// Runs the server
+    Server {
+        /// The address to listen on
+        #[clap(short, long, default_value = "127.0.0.1:4433")]
+        listen: String,
+
+        /// Path to the certificate file
+        #[clap(short, long, required = true)]
+        cert: PathBuf,
+
+        /// Path to the private key file
+        #[clap(short, long, required = true)]
+        key: PathBuf,
+
+        /// Browser fingerprint profile used for connections
+        #[clap(long, value_enum, default_value_t = BrowserProfile::Chrome)]
+        profile: BrowserProfile,
+
+        /// Operating system for the profile (windows, macos, linux, ios, android)
+        #[clap(long, value_enum, default_value_t = OsProfile::Windows)]
+        os: OsProfile,
+
+        /// Comma separated list of profiles to cycle through
+        #[clap(long, value_delimiter = ',')]
+        profile_seq: Option<Vec<String>>,
+
+        /// Interval in seconds for profile switching
+        #[clap(long, default_value_t = 0)]
+        profile_interval: u64,
+
+        /// Initial FEC mode
+        #[clap(long, value_enum, default_value = "zero")]
+        fec_mode: FecMode,
+
+        /// Memory pool capacity (number of blocks)
+        #[clap(long, default_value_t = 1024)]
+        pool_capacity: usize,
+
+        /// Memory pool block size in bytes
+        #[clap(long, default_value_t = 4096)]
+        pool_block: usize,
+
+        /// Enable Transparent Huge Pages for the memory pool
+        #[clap(long)]
+        thp: bool,
+
+        /// NUMA node for memory allocations
+        #[clap(long)]
+        numa_node: Option<i32>,
+
+        /// Path to a TOML file with Adaptive FEC settings
+        #[clap(long, value_name = "PATH")]
+        fec_config: Option<PathBuf>,
+
+        /// Custom DNS-over-HTTPS provider URL
+        #[clap(long, default_value = "https://cloudflare-dns.com/dns-query")]
+        doh_provider: String,
+
+        /// Domain used for fronting (can be specified multiple times)
+        #[clap(long, value_delimiter = ',')]
+        front_domain: Vec<String>,
+
+        /// Disable DNS over HTTPS
+        #[clap(long)]
+        disable_doh: bool,
+
+        /// Disable domain fronting
+        #[clap(long)]
+        disable_fronting: bool,
+
+        /// Disable XOR obfuscation
+        #[clap(long)]
+        disable_xor: bool,
+
+        /// Disable HTTP/3 masquerading
+        #[clap(long)]
+        disable_http3: bool,
+    },
 }
 
-impl Default for OptimizeConfig {
-    fn default() -> Self {
-        Self {
-            pool_capacity: 1024,
-            block_size: 4096,
-<<<<<<< HEAD
-            transparent_hugepages: false,
-            numa_node: None,
-=======
-            enable_xdp: false,
->>>>>>> 1103bbb3
-        }
-    }
+#[tokio::main]
+async fn main() -> std::io::Result<()> {
+    let cli = Cli::parse();
+    if cli.verbose {
+        std::env::set_var("RUST_LOG", "info");
+    }
+    env_logger::init();
+    telemetry::serve("0.0.0.0:9898");
+
+    match &cli.command {
+        Commands::Client {
+            remote,
+            local,
+            url,
+            profile,
+            os,
+            profile_seq,
+            profile_interval,
+            fec_mode,
+            pool_capacity,
+            pool_block,
+            thp,
+            numa_node,
+            fec_config,
+            doh_provider,
+            front_domain,
+            ca_file,
+            no_utls,
+            debug_tls,
+            list_fingerprints,
+            verify_peer,
+            disable_doh,
+            disable_fronting,
+            disable_xor,
+            disable_http3,
+        } => {
+            let browser = *profile;
+            let os_profile = *os;
+            run_client(
+                remote,
+                local,
+                url,
+                browser,
+                os_profile,
+                profile_seq,
+                *profile_interval,
+                *fec_mode,
+                *pool_capacity,
+                *pool_block,
+                *thp,
+                *numa_node,
+                fec_config,
+                doh_provider,
+                front_domain,
+                ca_file,
+                *no_utls,
+                *debug_tls,
+                *list_fingerprints,
+                *verify_peer,
+                *disable_doh,
+                *disable_fronting,
+                *disable_xor,
+                *disable_http3,
+            )
+            .await?;
+        }
+        Commands::Server {
+            listen,
+            cert,
+            key,
+            profile,
+            os,
+            profile_seq,
+            profile_interval,
+            fec_mode,
+            pool_capacity,
+            pool_block,
+            thp,
+            numa_node,
+            fec_config,
+            doh_provider,
+            front_domain,
+            disable_doh,
+            disable_fronting,
+            disable_xor,
+            disable_http3,
+        } => {
+            let browser = *profile;
+            let os_profile = *os;
+            run_server(
+                listen,
+                cert,
+                key,
+                browser,
+                os_profile,
+                profile_seq,
+                *profile_interval,
+                *fec_mode,
+                *pool_capacity,
+                *pool_block,
+                *thp,
+                *numa_node,
+                fec_config,
+                doh_provider,
+                front_domain,
+                *disable_doh,
+                *disable_fronting,
+                *disable_xor,
+                *disable_http3,
+            )
+            .await?;
+        }
+    }
+
+    Ok(())
 }
 
-/// Enumerates the CPU features relevant for QuicFuscate's optimizations.
-#[derive(Debug, Clone, Copy, PartialEq, Eq, Hash)]
-pub enum CpuFeature {
-    // x86/x64 features
-    AVX,
-    AVX2,
-    SSE2,
-    AVX512F,
-    VAES,
-    AESNI,
-    PCLMULQDQ,
-
-    // ARM features
-    NEON,
+fn parse_profile_entry(entry: &str, default_os: OsProfile) -> Option<FingerprintProfile> {
+    let parts: Vec<&str> = entry.split('@').collect();
+    let browser_part = parts.get(0)?;
+    let browser = match browser_part.parse() {
+        Ok(b) => b,
+        Err(_) => {
+            eprintln!("Invalid browser profile: {}", browser_part);
+            return None;
+        }
+    };
+    let os = if let Some(os_part) = parts.get(1) {
+        match os_part.parse() {
+            Ok(o) => o,
+            Err(_) => {
+                eprintln!("Invalid OS profile: {}", os_part);
+                return None;
+            }
+        }
+    } else {
+        default_os
+    };
+    Some(FingerprintProfile::new(browser, os))
 }
 
-/// Singleton for accessing detected CPU features.
-/// This ensures that feature detection is performed only once.
-pub struct FeatureDetector {
-    features: HashMap<CpuFeature, bool>,
+async fn run_client(
+    remote_addr_str: &str,
+    local_addr_str: &str,
+    url: &str,
+    profile: BrowserProfile,
+    os: OsProfile,
+    profile_seq: &Option<Vec<String>>,
+    profile_interval: u64,
+    fec_mode: FecMode,
+    pool_capacity: usize,
+    pool_block: usize,
+    thp: bool,
+    numa_node: Option<i32>,
+    fec_config: &Option<PathBuf>,
+    doh_provider: &str,
+    front_domain: &Vec<String>,
+    ca_file: &Option<PathBuf>,
+    no_utls: bool,
+    debug_tls: bool,
+    list_fingerprints: bool,
+    verify_peer: bool,
+    disable_doh: bool,
+    disable_fronting: bool,
+    disable_xor: bool,
+    disable_http3: bool,
+) -> std::io::Result<()> {
+    if list_fingerprints {
+        println!("Available browser profiles:");
+        for v in BrowserProfile::value_variants() {
+            println!("- {}", v.to_possible_value().unwrap().get_name());
+        }
+        return Ok(());
+    }
+
+    let server_addr = remote_addr_str.to_socket_addrs()?.next().ok_or_else(|| {
+        std::io::Error::new(std::io::ErrorKind::NotFound, "Server address not found")
+    })?;
+
+    let local_addr = local_addr_str.to_socket_addrs()?.next().ok_or_else(|| {
+        std::io::Error::new(
+            std::io::ErrorKind::AddrNotAvailable,
+            "Local address invalid",
+        )
+    })?;
+
+    let socket = std::net::UdpSocket::bind(local_addr)?;
+    socket.connect(server_addr)?;
+    socket.set_nonblocking(true)?;
+
+    info!("Client connecting to {}", server_addr);
+
+    let mut fec_cfg = if let Some(path) = fec_config {
+        match FecConfig::from_file(path) {
+            Ok(cfg) => cfg,
+            Err(e) => {
+                error!("Failed to load FEC config {}: {}", path.display(), e);
+                FecConfig::default()
+            }
+        }
+    } else {
+        FecConfig::default()
+    };
+    fec_cfg.initial_mode = fec_mode;
+
+    let mut config = quiche::Config::new(quiche::PROTOCOL_VERSION).unwrap();
+    config
+        .set_application_protos(b"\x0ahq-interop\x05h3-29\x05h3-28\x05h3-27\x08http/0.9")
+        .unwrap();
+    config.set_max_idle_timeout(30000);
+    config.set_max_recv_udp_payload_size(1460);
+    config.set_max_send_udp_payload_size(1200);
+    config.set_initial_max_data(10_000_000);
+    config.set_initial_max_stream_data_bidi_local(1_000_000);
+    config.set_initial_max_stream_data_bidi_remote(1_000_000);
+    config.set_initial_max_streams_bidi(100);
+    config.set_initial_max_streams_uni(100);
+    config.verify_peer(verify_peer);
+    if debug_tls {
+        config.log_keys();
+    }
+    if let Some(path) = ca_file {
+        if let Err(e) = config.load_verify_locations_from_file(path.to_str().unwrap()) {
+            error!("Failed to load CA file {}: {}", path.display(), e);
+        }
+    }
+
+    let url_parsed =
+        url::Url::parse(url).unwrap_or_else(|_| url::Url::parse("https://example.com/").unwrap());
+    let mut stealth_config = StealthConfig::default();
+    stealth_config.browser_profile = profile;
+    stealth_config.os_profile = os;
+    stealth_config.enable_doh = !disable_doh;
+    stealth_config.doh_provider = doh_provider.to_string();
+    stealth_config.enable_domain_fronting = !disable_fronting;
+    stealth_config.fronting_domains = front_domain.clone();
+    stealth_config.enable_xor_obfuscation = !disable_xor;
+    stealth_config.enable_http3_masquerading = !disable_http3;
+
+    let host = url_parsed.host_str().unwrap_or("example.com");
+    let mut conn = QuicFuscateConnection::new_client(
+        host,
+        local_addr,
+        server_addr,
+        config,
+        stealth_config,
+        fec_cfg,
+        OptimizeConfig {
+            pool_capacity,
+            block_size: pool_block,
+            transparent_hugepages: thp,
+            numa_node,
+        },
+        !no_utls,
+    )
+    .expect("failed to create client connection");
+
+    let profiles: Vec<FingerprintProfile> = match profile_seq {
+        Some(seq) => seq
+            .iter()
+            .filter_map(|s| parse_profile_entry(s, os))
+            .collect(),
+        None => vec![FingerprintProfile::new(profile, os)],
+    };
+
+    if profile_interval > 0 && profiles.is_empty() {
+        error!("No valid profiles supplied with --profile-seq");
+        return Err(std::io::Error::new(
+            std::io::ErrorKind::InvalidInput,
+            "invalid profile sequence",
+        ));
+    }
+
+    if profile_interval > 0 && profiles.len() > 1 {
+        let sm = conn.stealth_manager();
+        sm.start_profile_rotation(profiles, std::time::Duration::from_secs(profile_interval));
+    }
+
+    let mut buf = [0; 65535];
+    let mut out = [0; 65535];
+
+    // Send initial packet
+    if let Ok(len) = conn.send(&mut out) {
+        if len > 0 {
+            telemetry::BYTES_SENT.inc_by(len as u64);
+            #[cfg(unix)]
+            {
+                let zc = ZeroCopyBuffer::new(&[&out[..len]]);
+                zc.send(socket.as_raw_fd());
+            }
+            #[cfg(not(unix))]
+            {
+                socket.send(&out[..len])?;
+            }
+            info!("Sent initial packet of size {}", len);
+        }
+    }
+
+    let mut request_sent = false;
+    let mut shutdown = signal::ctrl_c();
+    tokio::pin!(shutdown);
+
+    loop {
+        tokio::select! {
+            _ = &mut shutdown => {
+                info!("Shutdown signal received");
+                break;
+            }
+            _ = async {
+                // Process incoming packets
+                match {
+                    #[cfg(unix)]
+                    {
+                        let mut slice = [&mut buf[..]];
+                        let mut zc = ZeroCopyBuffer::new_mut(&mut slice);
+                        let r = zc.recv(socket.as_raw_fd());
+                        if r >= 0 { Ok(r as usize) } else { Err(std::io::Error::last_os_error()) }
+                    }
+                    #[cfg(not(unix))]
+                    {
+                        socket.recv(&mut buf)
+                    }
+                } {
+                    Ok(len) => {
+                        telemetry::BYTES_RECEIVED.inc_by(len as u64);
+                        let _ = conn.recv(&buf[..len]);
+                    }
+                    Err(ref e) if e.kind() == std::io::ErrorKind::WouldBlock => {}
+                    Err(e) => {
+                        error!("Failed to read from socket: {}", e);
+                        return;
+                    }
+                }
+
+                if conn.conn.is_established() && !request_sent {
+                    if let Err(e) = conn.send_http3_request(url_parsed.path()) {
+                        warn!("HTTP/3 request failed: {:?}", e);
+                    } else {
+                        request_sent = true;
+                    }
+                }
+
+                if let Err(e) = conn.poll_http3() {
+                    warn!("HTTP/3 error: {:?}", e);
+                }
+
+                loop {
+                    match conn.send(&mut out) {
+                        Ok(len) if len > 0 => {
+                            telemetry::BYTES_SENT.inc_by(len as u64);
+                            #[cfg(unix)]
+                            {
+                                let zc = ZeroCopyBuffer::new(&[&out[..len]]);
+                                zc.send(socket.as_raw_fd());
+                            }
+                            #[cfg(not(unix))]
+                            {
+                                socket.send(&out[..len])?;
+                            }
+                        }
+                        Ok(_) => break,
+                        Err(crate::error::ConnectionError::Quiche(quiche::Error::Done)) => break,
+                        Err(e) => {
+                            error!("Send failed: {:?}", e);
+                            break;
+                        }
+                    }
+                }
+
+                conn.update_state();
+                conn.conn.on_timeout();
+
+                // Sleep to avoid busy-looping
+                tokio::time::sleep(std::time::Duration::from_millis(10)).await;
+            } => {}
+        }
+    }
+
+    Ok(())
 }
 
-static INIT: Once = Once::new();
-static mut DETECTOR: Option<FeatureDetector> = None;
-
-impl FeatureDetector {
-    /// Returns a static reference to the `FeatureDetector` singleton.
-    /// The first call will initialize the detector.
-    pub fn instance() -> &'static Self {
-        INIT.call_once(|| {
-            let mut features = HashMap::new();
-
-            // Detect features for the current architecture at runtime.
-            #[cfg(any(target_arch = "x86", target_arch = "x86_64"))]
-            {
-                let info = cpuid_x86::get();
-                features.insert(CpuFeature::AVX, info.has_avx());
-                features.insert(CpuFeature::AVX2, info.has_avx2());
-                features.insert(CpuFeature::SSE2, info.has_sse2());
-                features.insert(CpuFeature::AVX512F, info.has_avx512f() && info.has_avx512bw());
-                features.insert(CpuFeature::VAES, info.has_vaes());
-                features.insert(CpuFeature::AESNI, info.has_aes());
-                features.insert(CpuFeature::PCLMULQDQ, info.has_pclmulqdq());
+async fn run_server(
+    listen_addr: &str,
+    cert_path: &PathBuf,
+    key_path: &PathBuf,
+    profile: BrowserProfile,
+    os: OsProfile,
+    profile_seq: &Option<Vec<String>>,
+    profile_interval: u64,
+    fec_mode: FecMode,
+    pool_capacity: usize,
+    pool_block: usize,
+    thp: bool,
+    numa_node: Option<i32>,
+    fec_config: &Option<PathBuf>,
+    doh_provider: &str,
+    front_domain: &Vec<String>,
+    disable_doh: bool,
+    disable_fronting: bool,
+    disable_xor: bool,
+    disable_http3: bool,
+) -> std::io::Result<()> {
+    let socket = std::net::UdpSocket::bind(listen_addr)?;
+    socket.set_nonblocking(true)?;
+    info!("Server listening on {}", listen_addr);
+
+    let mut fec_cfg = if let Some(path) = fec_config {
+        match FecConfig::from_file(path) {
+            Ok(cfg) => cfg,
+            Err(e) => {
+                error!("Failed to load FEC config {}: {}", path.display(), e);
+                FecConfig::default()
             }
-            #[cfg(target_arch = "aarch64")]
-            {
-                let info = cpuid_arm::get();
-                features.insert(CpuFeature::NEON, info.has_neon());
-            }
-
-            // Unsafe block is required to initialize the static mutable variable.
-            // `Once::call_once` guarantees this is safe and runs only once.
-            unsafe {
-                let mask =
-                    features.iter().fold(
-                        0u64,
-                        |m, (k, v)| {
-                            if *v {
-                                m | (1u64 << (*k as u8))
-                            } else {
-                                m
-                            }
-                        },
-                    );
-                telemetry::CPU_FEATURE_MASK.set(mask as i64);
-
-                // determine active SIMD policy for telemetry
-                let policy = if features.get(&CpuFeature::AVX512F).copied().unwrap_or(false) {
-                    3
-                } else if features.get(&CpuFeature::AVX2).copied().unwrap_or(false) {
-                    2
-                } else if features.get(&CpuFeature::SSE2).copied().unwrap_or(false)
-                    || features.get(&CpuFeature::NEON).copied().unwrap_or(false)
-                {
-                    1
-                } else {
-                    0
-                };
-                telemetry::SIMD_ACTIVE.set(policy);
-
-                DETECTOR = Some(FeatureDetector { features });
+        }
+    } else {
+        FecConfig::default()
+    };
+    fec_cfg.initial_mode = fec_mode;
+
+    let mut config = quiche::Config::new(quiche::PROTOCOL_VERSION).unwrap();
+    config
+        .load_cert_chain_from_pem_file(cert_path.to_str().unwrap())
+        .unwrap();
+    config
+        .load_priv_key_from_pem_file(key_path.to_str().unwrap())
+        .unwrap();
+    config
+        .set_application_protos(b"\x0ahq-interop\x05h3-29\x05h3-28\x05h3-27\x08http/0.9")
+        .unwrap();
+    config.set_max_idle_timeout(30000);
+    config.set_max_recv_udp_payload_size(1460);
+    config.set_max_send_udp_payload_size(1200);
+    config.set_initial_max_data(10_000_000);
+    config.set_initial_max_stream_data_bidi_local(1_000_000);
+    config.set_initial_max_stream_data_bidi_remote(1_000_000);
+    config.set_initial_max_streams_bidi(100);
+    config.set_initial_max_streams_uni(100);
+
+    let mut clients = HashMap::new();
+    let mut buf = [0; 65535];
+    let mut out = [0; 1460];
+    let stealth_config = Arc::new(Mutex::new(StealthConfig::default()));
+    {
+        let mut sc = stealth_config.lock().unwrap();
+        sc.browser_profile = profile;
+        sc.os_profile = os;
+        sc.enable_doh = !disable_doh;
+        sc.doh_provider = doh_provider.to_string();
+        sc.enable_domain_fronting = !disable_fronting;
+        sc.fronting_domains = front_domain.clone();
+        sc.enable_xor_obfuscation = !disable_xor;
+        sc.enable_http3_masquerading = !disable_http3;
+    }
+
+    let profiles: Vec<FingerprintProfile> = match profile_seq {
+        Some(seq) => seq
+            .iter()
+            .filter_map(|s| parse_profile_entry(s, os))
+            .collect(),
+        None => vec![FingerprintProfile::new(profile, os)],
+    };
+
+    if profile_interval > 0 && profiles.is_empty() {
+        error!("No valid profiles supplied with --profile-seq");
+        return Err(std::io::Error::new(
+            std::io::ErrorKind::InvalidInput,
+            "invalid profile sequence",
+        ));
+    }
+
+    if profile_interval > 0 && profiles.len() > 1 {
+        let cfg = stealth_config.clone();
+        tokio::spawn(async move {
+            let mut idx = 0usize;
+            loop {
+                tokio::time::sleep(std::time::Duration::from_secs(profile_interval)).await;
+                idx = (idx + 1) % profiles.len();
+                let mut guard = cfg.lock().unwrap();
+                guard.browser_profile = profiles[idx].browser;
+                guard.os_profile = profiles[idx].os;
             }
         });
-        unsafe { DETECTOR.as_ref().unwrap() }
-    }
-
-    /// Checks if a specific CPU feature is supported.
-    pub fn has_feature(&self, feature: CpuFeature) -> bool {
-        *self.features.get(&feature).unwrap_or(&false)
-    }
-}
-
-//
-// SIMD Dispatching
-//
-
-/// Represents the execution policy for SIMD operations.
-pub trait SimdPolicy: Any {
-    fn as_any(&self) -> &dyn Any;
-}
-
-/// Marker struct for AVX-512 execution.
-pub struct Avx512;
-impl SimdPolicy for Avx512 {
-    fn as_any(&self) -> &dyn Any {
-        self
-    }
-}
-
-/// Marker struct for AVX2 execution.
-pub struct Avx2;
-impl SimdPolicy for Avx2 {
-    fn as_any(&self) -> &dyn Any {
-        self
-    }
-}
-
-/// Marker struct for SSE2 execution.
-pub struct Sse2;
-impl SimdPolicy for Sse2 {
-    fn as_any(&self) -> &dyn Any {
-        self
-    }
-}
-
-/// Marker struct for PCLMULQDQ execution.
-pub struct Pclmulqdq;
-impl SimdPolicy for Pclmulqdq {
-    fn as_any(&self) -> &dyn Any {
-        self
-    }
-}
-
-/// Marker struct for ARM NEON execution.
-pub struct Neon;
-impl SimdPolicy for Neon {
-    fn as_any(&self) -> &dyn Any {
-        self
-    }
-}
-
-/// Marker struct for scalar (non-SIMD) execution.
-pub struct Scalar;
-impl SimdPolicy for Scalar {
-    fn as_any(&self) -> &dyn Any {
-        self
-    }
-}
-
-/// Dispatches to the best available SIMD implementation at runtime.
-/// The policies are ordered from most to least performant.
-pub fn dispatch<F, R>(f: F) -> R
-where
-    F: Fn(&dyn SimdPolicy) -> R,
-{
-    let detector = FeatureDetector::instance();
-
-    if detector.has_feature(CpuFeature::AVX512F) {
-        telemetry::SIMD_USAGE_AVX512.inc();
-        f(&Avx512)
-    } else if detector.has_feature(CpuFeature::AVX2) {
-        telemetry::SIMD_USAGE_AVX2.inc();
-        f(&Avx2)
-    } else if detector.has_feature(CpuFeature::SSE2) {
-        telemetry::SIMD_USAGE_SSE2.inc();
-        f(&Sse2)
-    } else if detector.has_feature(CpuFeature::PCLMULQDQ) {
-        f(&Pclmulqdq)
-    } else if detector.has_feature(CpuFeature::NEON) {
-        telemetry::SIMD_USAGE_NEON.inc();
-        f(&Neon)
-    } else {
-        telemetry::SIMD_USAGE_SCALAR.inc();
-        f(&Scalar)
-    }
-}
-
-//
-// Foundational Structures for Global Optimizations
-//
-
-/// A high-performance, thread-safe memory pool for fixed-size blocks.
-/// This implementation uses a concurrent queue to manage free blocks,
-/// minimizing lock contention and fragmentation.
-#[derive(Clone)]
-pub struct MemoryPool {
-    pool: Arc<Mutex<Vec<AlignedBox<[u8]>>>>,
-    block_size: usize,
-    capacity: Arc<AtomicUsize>,
-    in_use: AtomicUsize,
-    use_thp: bool,
-    numa_node: Option<i32>,
-}
-
-impl MemoryPool {
-    /// Creates a new memory pool with a specified capacity and block size.
-    /// All allocated blocks are 64-byte aligned.
-    pub fn new(capacity: usize, block_size: usize, use_thp: bool, numa_node: Option<i32>) -> Self {
-        let mut vec = Vec::with_capacity(capacity);
-        for _ in 0..capacity {
-            let mut aligned_box = AlignedBox::slice_from_default(64, block_size).unwrap();
-            Self::apply_advise(&mut aligned_box, block_size, use_thp, numa_node);
-            vec.push(aligned_box);
-        }
-        telemetry::MEM_POOL_CAPACITY.set(capacity as i64);
-        telemetry::MEM_POOL_USAGE_BYTES.set(0);
-        telemetry::MEM_POOL_BLOCK_SIZE.set(block_size as i64);
-        telemetry::MEM_POOL_TOTAL_BYTES.set((capacity * block_size) as i64);
-        telemetry::MEM_POOL_FREE.set(capacity as i64);
-        Self {
-            pool: Arc::new(Mutex::new(vec)),
-            block_size,
-            capacity: Arc::new(AtomicUsize::new(capacity)),
-            in_use: AtomicUsize::new(0),
-            use_thp,
-            numa_node,
-        }
-    }
-
-    fn grow(&self, new_capacity: usize) {
-        let pool_arc = Arc::clone(&self.pool);
-        let cap = Arc::clone(&self.capacity);
-        let block_size = self.block_size;
-        let use_thp = self.use_thp;
-        let numa_node = self.numa_node;
-        std::thread::spawn(move || {
-            let mut new_blocks = Vec::new();
-            {
-                let pool = pool_arc.lock().unwrap();
-                if new_capacity <= pool.len() {
-                    return;
+    }
+
+    let mut shutdown = signal::ctrl_c();
+    tokio::pin!(shutdown);
+
+    loop {
+        tokio::select! {
+            _ = &mut shutdown => {
+                info!("Shutdown signal received");
+                break;
+            }
+            _ = async {
+                match socket.recv_from(&mut buf) {
+                    Ok((len, from)) => {
+                        telemetry::BYTES_RECEIVED.inc_by(len as u64);
+                        info!("Received {} bytes from {}", len, from);
+                        let client_conn = clients.entry(from).or_insert_with(|| {
+                            info!("New client connected: {}", from);
+                            let scid = quiche::ConnectionId::from_ref(&[0; quiche::MAX_CONN_ID_LEN]);
+                            let cfg = stealth_config.lock().unwrap().clone();
+                            QuicFuscateConnection::new_server(
+                                &scid,
+                                None,
+                                socket.local_addr().unwrap(),
+                                from,
+                                config.clone(),
+                                cfg,
+                                fec_cfg.clone(),
+                                OptimizeConfig {
+                                    pool_capacity,
+                                    block_size: pool_block,
+                                    transparent_hugepages: thp,
+                                    numa_node,
+                                },
+                            )
+                            .expect("failed to create server connection")
+                        });
+
+                        if let Err(e) = client_conn.recv(&buf[..len]) {
+                            error!("QUIC recv failed: {:?}", e);
+                            continue;
+                        }
+
+                        if let Err(e) = client_conn.poll_http3() {
+                            warn!("HTTP/3 error: {:?}", e);
+                        }
+                    }
+                    Err(ref e) if e.kind() == std::io::ErrorKind::WouldBlock => {
+                        // No packets to read
+                    }
+                    Err(e) => {
+                        error!("Failed to read from socket: {}", e);
+                        break;
+                    }
                 }
-            }
-            for _ in 0..(new_capacity - cap.load(Ordering::Relaxed)) {
-                let mut b = AlignedBox::slice_from_default(64, block_size).unwrap();
-                MemoryPool::apply_advise(&mut b, block_size, use_thp, numa_node);
-                new_blocks.push(b);
-            }
-            let mut pool = pool_arc.lock().unwrap();
-            pool.extend(new_blocks);
-            cap.store(new_capacity, Ordering::Relaxed);
-            telemetry::MEM_POOL_CAPACITY.set(new_capacity as i64);
-            let cnt = cap.load(Ordering::Relaxed);
-            let in_use = cnt - pool.len();
-            telemetry::MEM_POOL_USAGE_BYTES.set((in_use * block_size) as i64);
-            telemetry::MEM_POOL_TOTAL_BYTES.set((cnt * block_size) as i64);
-            telemetry::MEM_POOL_FREE.set(pool.len() as i64);
-        });
-    }
-
-    /// Allocates a 64-byte aligned memory block from the pool.
-    /// If the pool is empty, a new block is created.
-    pub fn alloc(&self) -> AlignedBox<[u8]> {
-        let mut pool = self.pool.lock().unwrap();
-        if let Some(b) = pool.pop() {
-            let cnt = self.in_use.fetch_add(1, Ordering::Relaxed) + 1;
-            telemetry::MEM_POOL_IN_USE.set(cnt as i64);
-            telemetry::MEM_POOL_USAGE_BYTES.set((cnt * self.block_size) as i64);
-            telemetry::MEM_POOL_FREE.set(pool.len() as i64);
-            telemetry::update_memory_usage();
-            return b;
-        }
-        drop(pool);
-        telemetry::FEC_OVERFLOWS.inc();
-        let new_cap = self.capacity.load(Ordering::Relaxed) * 2;
-        self.grow(new_cap);
-        let mut block = AlignedBox::slice_from_default(64, self.block_size).unwrap();
-        MemoryPool::apply_advise(&mut block, self.block_size, self.use_thp, self.numa_node);
-        let cnt = self.in_use.fetch_add(1, Ordering::Relaxed) + 1;
-        telemetry::MEM_POOL_IN_USE.set(cnt as i64);
-        telemetry::MEM_POOL_USAGE_BYTES.set((cnt * self.block_size) as i64);
-        telemetry::MEM_POOL_TOTAL_BYTES
-            .set((self.capacity.load(Ordering::Relaxed) * self.block_size) as i64);
-        telemetry::MEM_POOL_FREE.set((self.capacity.load(Ordering::Relaxed) - cnt) as i64);
-        telemetry::update_memory_usage();
-        block
-    }
-
-    /// Returns a memory block to the pool.
-    /// If the pool is full, the block is dropped.
-    pub fn free(&self, mut block: AlignedBox<[u8]>) {
-        block.iter_mut().for_each(|x| *x = 0);
-        let mut pool = self.pool.lock().unwrap();
-        if pool.len() < self.capacity.load(Ordering::Relaxed) {
-            pool.push(block);
-        }
-        let cnt = self.in_use.fetch_sub(1, Ordering::Relaxed) - 1;
-        telemetry::MEM_POOL_IN_USE.set(cnt as i64);
-        telemetry::MEM_POOL_USAGE_BYTES.set((cnt * self.block_size) as i64);
-        telemetry::MEM_POOL_FREE.set(pool.len() as i64);
-        telemetry::update_memory_usage();
-    }
-
-    /// Adjusts the maximum number of cached blocks at runtime.
-    pub fn set_capacity(&self, new_capacity: usize) {
-        self.capacity.store(new_capacity, Ordering::Relaxed);
-        telemetry::MEM_POOL_CAPACITY.set(new_capacity as i64);
-        let mut pool = self.pool.lock().unwrap();
-        while pool.len() > new_capacity {
-            pool.pop();
-        }
-        while pool.len() < new_capacity {
-            let mut b = AlignedBox::slice_from_default(64, self.block_size).unwrap();
-            MemoryPool::apply_advise(&mut b, self.block_size, self.use_thp, self.numa_node);
-            pool.push(b);
-        }
-        let cnt = self.in_use.load(Ordering::Relaxed);
-        telemetry::MEM_POOL_USAGE_BYTES.set((cnt * self.block_size) as i64);
-        telemetry::MEM_POOL_TOTAL_BYTES.set((new_capacity * self.block_size) as i64);
-        telemetry::MEM_POOL_FREE.set(pool.len() as i64);
-        telemetry::update_memory_usage();
-    }
-
-    fn apply_advise(
-        block: &mut AlignedBox<[u8]>,
-        size: usize,
-        use_thp: bool,
-        numa_node: Option<i32>,
-    ) {
-        #[cfg(target_os = "linux")]
-        unsafe {
-            if use_thp {
-                libc::madvise(
-                    block.as_mut_ptr() as *mut libc::c_void,
-                    size,
-                    libc::MADV_HUGEPAGE,
-                );
-            }
-            if let Some(node) = numa_node {
-                if numa_available() >= 0 {
-                    numa_tonode_memory(
-                        block.as_mut_ptr() as *mut libc::c_void,
-                        size,
-                        node as libc::c_int,
-                    );
+
+                // Send packets for all clients
+                for (addr, conn) in clients.iter_mut() {
+                    loop {
+                        match conn.send(&mut out) {
+                            Ok(len) if len > 0 => {
+                                telemetry::BYTES_SENT.inc_by(len as u64);
+                                if let Err(e) = socket.send_to(&out[..len], addr) {
+                                    error!("Failed to send packet to {}: {}", addr, e);
+                                }
+                            }
+                            Ok(_) => break,
+                            Err(crate::error::ConnectionError::Quiche(quiche::Error::Done)) => break,
+                            Err(e) => {
+                                error!("Send failed to {}: {:?}", addr, e);
+                                break;
+                            }
+                        }
+                    }
+                    conn.update_state();
+                    conn.conn.on_timeout();
                 }
-            }
-        }
-    }
-}
-
-/// A buffer designed for zero-copy vectored I/O operations using `sendmsg`.
-/// This allows sending data from multiple non-contiguous memory regions
-/// in a single system call, avoiding intermediate copies.
-#[cfg(unix)]
-pub struct ZeroCopyBuffer<'a> {
-    iovecs: Vec<iovec>,
-    _marker: std::marker::PhantomData<&'a [u8]>,
-}
-
-#[cfg(unix)]
-impl<'a> ZeroCopyBuffer<'a> {
-    /// Creates a new `ZeroCopyBuffer` from a slice of byte slices.
-    pub fn new(buffers: &[&'a [u8]]) -> Self {
-        let iovecs = buffers
-            .iter()
-            .map(|buf| iovec {
-                iov_base: buf.as_ptr() as *mut libc::c_void,
-                iov_len: buf.len(),
-            })
-            .collect();
-        Self {
-            iovecs,
-            _marker: std::marker::PhantomData,
-        }
-    }
-
-    /// Creates a new `ZeroCopyBuffer` from mutable slices for receiving.
-    pub fn new_mut(buffers: &mut [&'a mut [u8]]) -> Self {
-        let iovecs = buffers
-            .iter_mut()
-            .map(|buf| iovec {
-                iov_base: buf.as_mut_ptr() as *mut libc::c_void,
-                iov_len: buf.len(),
-            })
-            .collect();
-        Self {
-            iovecs,
-            _marker: std::marker::PhantomData,
-        }
-    }
-
-    /// Sends the data using `sendmsg` for true zero-copy transmission.
-    pub fn send(&self, fd: RawFd) -> isize {
-        let msg = msghdr {
-            msg_name: std::ptr::null_mut(),
-            msg_namelen: 0,
-            msg_iov: self.iovecs.as_ptr() as *mut _,
-            msg_iovlen: self.iovecs.len() as _,
-            msg_control: std::ptr::null_mut(),
-            msg_controllen: 0,
-            msg_flags: 0,
-        };
-        unsafe { sendmsg(fd, &msg, 0) }
-    }
-
-    /// Sends the data to the specified address using `sendmsg`.
-    pub fn send_to(&self, fd: RawFd, addr: SocketAddr) -> isize {
-        use socket2::SockAddr;
-        let sockaddr = SockAddr::from(addr);
-        let msg = msghdr {
-            msg_name: sockaddr.as_ptr() as *mut _,
-            msg_namelen: sockaddr.len(),
-            msg_iov: self.iovecs.as_ptr() as *mut _,
-            msg_iovlen: self.iovecs.len() as _,
-            msg_control: std::ptr::null_mut(),
-            msg_controllen: 0,
-            msg_flags: 0,
-        };
-        unsafe { sendmsg(fd, &msg, 0) }
-    }
-
-    /// Receives data using `recvmsg` into the buffers.
-    pub fn recv(&mut self, fd: RawFd) -> isize {
-        let mut msg = msghdr {
-            msg_name: std::ptr::null_mut(),
-            msg_namelen: 0,
-            msg_iov: self.iovecs.as_mut_ptr(),
-            msg_iovlen: self.iovecs.len() as _,
-            msg_control: std::ptr::null_mut(),
-            msg_controllen: 0,
-            msg_flags: 0,
-        };
-        unsafe { recvmsg(fd, &mut msg, 0) }
-    }
-
-    /// Receives data and returns the sender address.
-    pub fn recv_from(&mut self, fd: RawFd) -> io::Result<(isize, SocketAddr)> {
-        use socket2::SockAddr;
-        unsafe {
-            SockAddr::try_init(|storage, len| {
-                let mut msg = msghdr {
-                    msg_name: storage.cast(),
-                    msg_namelen: *len,
-                    msg_iov: self.iovecs.as_mut_ptr(),
-                    msg_iovlen: self.iovecs.len() as _,
-                    msg_control: std::ptr::null_mut(),
-                    msg_controllen: 0,
-                    msg_flags: 0,
-                };
-                let ret = recvmsg(fd, &mut msg, 0);
-                if ret < 0 {
-                    Err(io::Error::last_os_error())
-                } else {
-                    *len = msg.msg_namelen;
-                    Ok(ret)
-                }
-            })
-            .map(|(ret, addr)| (ret, addr.as_socket().unwrap()))
-        }
-    }
-
-    /// Returns the total length represented by all iovecs.
-    pub fn len(&self) -> usize {
-        self.iovecs.iter().map(|iov| iov.iov_len).sum()
-    }
-
-    pub fn is_empty(&self) -> bool {
-        self.iovecs.is_empty()
-    }
-
-    pub fn as_iovecs(&self) -> &[iovec] {
-        &self.iovecs
-    }
-}
-
-#[cfg(unix)]
-impl<'a> Drop for ZeroCopyBuffer<'a> {
-    fn drop(&mut self) {
-        self.iovecs.clear();
-    }
-}
-// --- Placeholder for full integration ---
-
-pub struct OptimizationManager {
-    memory_pool: Arc<MemoryPool>,
-    xdp_available: bool,
-    use_xdp: bool,
-}
-
-impl OptimizationManager {
-<<<<<<< HEAD
-    pub fn new_with_config(
-        capacity: usize,
-        block_size: usize,
-        use_thp: bool,
-        numa_node: Option<i32>,
-    ) -> Self {
-        let xdp_available = XdpSocket::is_supported();
-        info!("XDP available: {}", xdp_available);
-        Self {
-            memory_pool: Arc::new(MemoryPool::new(capacity, block_size, use_thp, numa_node)),
-            xdp_available,
-=======
-    pub fn new_with_config(capacity: usize, block_size: usize, enable_xdp: bool) -> Self {
-        let supported = XdpSocket::is_supported();
-        info!("XDP available: {}", supported);
-        Self {
-            memory_pool: Arc::new(MemoryPool::new(capacity, block_size)),
-            xdp_available: supported,
-            use_xdp: enable_xdp && supported,
->>>>>>> 1103bbb3
-        }
-    }
-
-    pub fn from_cfg(cfg: OptimizeConfig) -> Self {
-<<<<<<< HEAD
-        Self::new_with_config(
-            cfg.pool_capacity,
-            cfg.block_size,
-            cfg.transparent_hugepages,
-            cfg.numa_node,
-        )
-    }
-
-    pub fn new() -> Self {
-        Self::new_with_config(1024, 4096, false, None)
-=======
-        Self::new_with_config(cfg.pool_capacity, cfg.block_size, cfg.enable_xdp)
-    }
-
-    pub fn new() -> Self {
-        Self::new_with_config(1024, 4096, false)
->>>>>>> 1103bbb3
-    }
-
-    pub fn alloc_block(&self) -> AlignedBox<[u8]> {
-        self.memory_pool.alloc()
-    }
-
-    pub fn free_block(&self, block: AlignedBox<[u8]>) {
-        self.memory_pool.free(block);
-    }
-
-    pub fn is_xdp_available(&self) -> bool {
-        self.xdp_available
-    }
-
-    pub fn is_xdp_enabled(&self) -> bool {
-        self.use_xdp
-    }
-
-    pub fn memory_pool(&self) -> Arc<MemoryPool> {
-        Arc::clone(&self.memory_pool)
-    }
-
-    pub fn create_xdp_socket(&self, bind: SocketAddr, remote: SocketAddr) -> Option<XdpSocket> {
-        if !self.xdp_available {
-            return None;
-        }
-
-        match XdpSocket::new(bind, remote) {
-            Ok(sock) => Some(sock),
-            Err(e) => {
-                info!("XDP init failed, falling back to UDP: {}", e);
-                Some(XdpSocket::new_udp(bind, remote).ok()?)
-            }
-
-        }
-    }
-}
-
-impl Default for OptimizationManager {
-    fn default() -> Self {
-        Self::new()
-    }
+
+                // Clean up closed connections
+                clients.retain(|_, conn| !conn.conn.is_closed());
+
+                // Sleep to avoid busy-looping
+                tokio::time::sleep(std::time::Duration::from_millis(10)).await;
+            } => {}
+        }
+    }
+
+    Ok(())
 }