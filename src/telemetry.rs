--- conflicted
+++ resolved
@@ -71,15 +71,9 @@
         register_int_counter!("simd_usage_neon_total", "SIMD NEON dispatches").unwrap();
     pub static ref SIMD_USAGE_SCALAR: IntCounter =
         register_int_counter!("simd_usage_scalar_total", "Scalar dispatches").unwrap();
-<<<<<<< HEAD
     pub static ref PATH_MIGRATIONS: IntCounter =
         register_int_counter!("path_migrations_total", "Successful connection migrations").unwrap();
-=======
-    pub static ref DECODING_TIME_MS: IntGauge =
-        register_int_gauge!("decoding_time_ms", "Time spent in last decoding in ms").unwrap();
-    pub static ref WIEDEMANN_USAGE: IntCounter =
-        register_int_counter!("wiedemann_usage_total", "Number of Wiedemann decodings").unwrap();
->>>>>>> b72b084b
+
 }
 
 pub fn update_memory_usage() {
