[package]
name = "quicfuscate"
version = "0.1.0"
edition = "2021"

[dependencies]
aligned_box = "0.2"
quiche = { path = "libs/patched_quiche/quiche" }
rustls = "0.22.2"
aegis = { version = "0.9.0", features = ["aegis-128x"] }
morus = "0.1.3"
aead = { version = "0.5.2", features = ["alloc"] }
rand = "0.8"
log = "0.4"
env_logger = "0.11.3"
url = "2.5.0"
reqwest = { version = "0.12", features = ["json", "rustls-tls"] }
tokio = { version = "1", features = ["full"] }
lazy_static = "1.4.0"
serde_json = "1.0"
serde = { version = "1.0", features = ["derive"] }
bincode = "1.3"
cpufeatures = "0.2"
clap = { version = "4.5.4", features = ["derive"] }
crossbeam-queue = "0.3"
libc = "0.2"
prometheus = "0.13"
hyper = { version = "0.14", features = ["full"] }
<<<<<<< HEAD
sha2 = "0.10"
=======
rayon = "1.9"
>>>>>>> bc340339
<|MERGE_RESOLUTION|>--- conflicted
+++ resolved
@@ -26,8 +26,5 @@
 libc = "0.2"
 prometheus = "0.13"
 hyper = { version = "0.14", features = ["full"] }
-<<<<<<< HEAD
 sha2 = "0.10"
-=======
-rayon = "1.9"
->>>>>>> bc340339
+rayon = "1.9"