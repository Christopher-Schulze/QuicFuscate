# QuicFuscate

<div align="center">
  <img src="ui/logo/QuicFuscate.png" alt="QuicFuscate Logo" width="300">
  
  [![QUIC](https://img.shields.io/badge/QUIC-Protocol-009DFF?style=for-the-badge&logo=internet-explorer)](https://datatracker.ietf.org/doc/html/rfc9000)
  [![HTTP/3](https://img.shields.io/badge/HTTP-3-FF6B6B?style=for-the-badge&logo=internet-explorer)](https://en.wikipedia.org/wiki/HTTP/3)
  [![Rust](https://img.shields.io/badge/Rust-1.70+-000000?style=for-the-badge&logo=rust)](https://www.rust-lang.org/)
  [![SIMD](https://img.shields.io/badge/SIMD-Optimized-FFA500?style=for-the-badge&logo=cpu)](https://en.wikipedia.org/wiki/SIMD)
  [![AEGIS-128](https://img.shields.io/badge/Encryption-AEGIS--128-2F855A?style=for-the-badge)](https://en.wikipedia.org/wiki/AEGIS)
  [![MORUS-1280](https://img.shields.io/badge/Encryption-MORUS--1280--128-2B6CB0?style=for-the-badge)](https://en.wikipedia.org/wiki/MORUS_(cipher))
  [![FEC](https://img.shields.io/badge/FEC-Tetrys-9F7AEA?style=for-the-badge)](https://en.wikipedia.org/wiki/Forward_error_correction)
  [![Cross-Platform](https://img.shields.io/badge/Cross--Platform-✓-38A169?style=for-the-badge&logo=windows&logoColor=white)](https://en.wikipedia.org/wiki/Cross-platform_software)
</div>

## 🚀 Next-Generation Stealth VPN Technology

QuicFuscate represents the pinnacle of privacy-focused networking, combining cutting-edge encryption, adaptive error correction, and advanced traffic obfuscation to create an impenetrable communication channel. Built on the QUIC protocol with HTTP/3 support, it delivers both speed and security without compromise.

> **Note:** The project has been fully migrated to Rust for improved safety and performance.

<<<<<<< HEAD
The repository is organized as a single Rust crate with sources under the
`src/` directory. Historical references to a `Rust-QuicFuscate` workspace are
obsolete because everything now lives in this crate.
=======
The codebase has been simplified into a single crate rooted in the `src/`
directory. Historical references to a `rust/` workspace are obsolete because all
modules now live under `src/`.
>>>>>>> f37f1b8e

## ✨ Core Features

### 🛡️ Advanced Stealth Technology
- **uTLS Fingerprinting Protection**: Mimics browser TLS fingerprints to evade deep packet inspection
- **Fake TLS Handshake**: Implements TLS handshakes that appear legitimate to network inspection while encapsulating the real traffic
- **Domain Fronting**: Masks traffic by routing through trusted CDN providers
- **HTTP/3 Masquerading**: Disguises traffic as standard HTTP/3 web traffic
- **Traffic Obfuscation**: XOR-based packet transformation to defeat pattern recognition
- **Spin Bit Randomization**: Prevents network analysis through QUIC protocol fingerprinting

### 🔒 Military-Grade Encryption
- **AEGIS-128L/X**: Authenticated encryption with hardware acceleration
- **MORUS-1280-128**: Lightweight cipher for resource-constrained environments
- **Perfect Forward Secrecy**: Ephemeral key exchange for maximum security
- **Post-Quantum Ready**: Designed to resist quantum computing attacks

### ⚡ Performance Optimizations
- **SIMD Acceleration**: ARM NEON and x86 AVX2/AVX-512 optimizations
- **Zero-Copy Architecture**: Minimizes memory allocations for maximum throughput
- **Adaptive RLNC FEC**: Sliding-window RLNC encoder/decoder with SIMD acceleration
- **Connection Multiplexing**: Multiple streams over a single connection
- **0-RTT Handshake**: Reduced latency for subsequent connections

- **ASW-RLNC-X FEC (experimental)**: Adaptive systematic sliding-window scheme
- **Dynamic Redundancy**: Automatic adjustments to network conditions
- **Packet Recovery**: Robust reconstruction for lossy networks
- **Bandwidth-Efficient**: Minimal overhead thanks to RLNC

> **Note:** The FEC and Stealth modules are experimental and not yet production ready.

## 🏗️ Project Status

The codebase is now entirely written in Rust. Development focuses on expanding features and improving stability.

## 🛠️ Technical Specifications

| Component           | Technology                          |
|---------------------|-------------------------------------|
| Transport Protocol  | QUIC v1 / HTTP/3                   |
| Encryption         | AEGIS-128L/X, MORUS-1280-128       |
| Key Exchange       | X25519, X448                       |
| Error Correction   | ASW-RLNC-X FEC (experimental)       |
| Obfuscation       | XOR-based, Traffic Shaping, Fake TLS (experimental) |
| Platforms          | Linux, macOS, Windows (planned)     |
| Architecture       | x86_64, ARM64                      |
| Performance        | Multi-Gigabit capable              |

## 🔧 Build Instructions

This repository uses a Git submodule to include a patched QUIC library.
The `libs/patched_quiche` directory is intentionally left empty to keep the
checkout small. Fetch the sources after cloning by running the workflow
script below.
After cloning simply run the workflow script which fetches the sources and
initializes the submodule automatically. The script exports `QUICHE_PATH`
to `libs/patched_quiche/quiche` so that Cargo can find the library:

```bash
./scripts/quiche_workflow.sh --step fetch
```

Quick start after cloning:

```bash
./scripts/quiche_workflow.sh --step fetch
cargo build --release
```

If the command fails with a missing commit error (e.g.
```
fatal: remote error: upload-pack: not our ref 5700a7c74927d2c4912ac95e904c6ad3642b6868
Fetched in submodule path 'libs/patched_quiche', but it did not contain 5700a7c74927d2c4912ac95e904c6ad3642b6868.
```
), the upstream `quiche` repository might not contain the pinned
revision `5700a7c74927d2c4912ac95e904c6ad3642b6868`. Update the
submodule URL to a mirror that includes this commit and retry:

```bash
git submodule set-url libs/patched_quiche <mirror-url>
./scripts/quiche_workflow.sh --step fetch
```

The workflow script replaces the old `fetch_quiche.sh` helper and can be
re-run at any time. If a local copy of quiche already exists, set the
`QUICHE_PATH` environment variable to use that path instead.
When building manually make sure this variable points to
`libs/patched_quiche/quiche`:

```bash
export QUICHE_PATH=$(pwd)/libs/patched_quiche/quiche
```

### Building quiche

Compile the patched **quiche** library using Cargo:

```bash
cd libs/patched_quiche
cargo build --release
cd ..
```

### Building

<<<<<<< HEAD
Build the crate using Cargo:
=======
Build the project using Cargo:
>>>>>>> f37f1b8e

```bash
cargo build --release
```

### Running the tests

Execute the test suite with Cargo:

```bash
cargo test
```

## 👷 Developer Notes

Ensure submodules are initialized:

```bash
git submodule update --init --recursive
```

Build and test using Cargo:

```bash
cargo build --release
cargo test
```

<<<<<<< HEAD
### Source Layout

All Rust sources reside in the `src/` directory. Modules such as `core`,
`crypto`, `fec`, `stealth` and others are compiled as part of the single
crate. Build the crate locally with:

```bash
cargo build
=======
### Project Layout

All Rust sources reside in the `src/` directory. The crate exposes both a
library and the main CLI binary. Simply run:

```bash
cargo build --release
>>>>>>> f37f1b8e
```


## 🖥️ Command-Line Usage

The project provides several binaries once built:

- **quicfuscate_demo** – feature-rich demo tool with many options.
- **quicfuscate_client** – minimal client accepting `<host> <port>` arguments.
- **quicfuscate_server** – placeholder server without arguments.

Run `quicfuscate_demo --help` to see all available options. Important flags include:

```
  -s, --server <host>        Server hostname (default: example.com)
  -p, --port <port>          Server port (default: 443)
  -f, --fingerprint <name>   Browser fingerprint (chrome, firefox, safari, ...)
      --no-utls              Disable uTLS and use regular TLS
      --verify-peer          Validate the server certificate (disabled by default)
      --ca-file <path>       CA file for peer verification
  -v, --verbose              Verbose logging
      --debug-tls            Show TLS debug information
      --list-fingerprints    List available browser fingerprints
      --fec-mode <mode>      Initial FEC mode (zero|light|normal|medium|strong|extreme)
      --fec-config <path>    Load Adaptive FEC settings from TOML file
      --doh-provider <url>   Custom DNS-over-HTTPS resolver
      --front-domain <d>     Domain used for fronting (repeat or comma separated)
      --disable-doh          Disable DNS over HTTPS
      --disable-fronting     Disable domain fronting
      --disable-xor          Disable XOR obfuscation
      --disable-http3        Disable HTTP/3 masquerading
```

Example FEC configuration:

```toml
[adaptive_fec]
lambda = 0.05
burst_window = 30
```

## 🔄 Continuous Integration

The repository includes a GitHub Actions workflow that builds and tests the
project on Linux, macOS and Windows. The workflow also performs static
analysis and uploads the release binaries as artifacts. You can find the
workflow in `.github/workflows/ci.yml`. It executes the following tasks:

1. Fetches and builds the patched `quiche` library via `scripts/fetch_quiche.sh`.
2. Runs `cargo clippy` and `cppcheck` for linting on all platforms.
3. Builds the crate and executes all integration tests.
4. Uploads the release binaries for each operating system.

To reproduce the CI steps locally run:

```bash
git submodule update --init --recursive
cargo build --release
cargo test
cargo clippy --all-targets -- -D warnings
```

## 📦 Releases

Pre-built binaries are automatically generated for the `main` and `master`
branches. Visit the [GitHub Releases](https://github.com/yourname/QuicFuscate/releases)
page to download the latest `quicfuscate` executables for your platform.
Each release bundles the patched `quiche` library together with the
`quicfuscate_*` binaries.

## 📜 License

This software is provided under a custom license that allows:
- Private, non-commercial use
- Modification and personal use
- Educational purposes

Commercial use, distribution, or incorporation into commercial products is strictly prohibited without explicit permission.

See [LICENSE](./LICENSE) for details.

## ⚠️ Important Notice

This software is provided "as is" without any warranties. The developers assume no responsibility for any damage caused by the use of this software. Use at your own risk.

---

*QuicFuscate - The last line of defense for your digital privacy.*<|MERGE_RESOLUTION|>--- conflicted
+++ resolved
@@ -19,15 +19,11 @@
 
 > **Note:** The project has been fully migrated to Rust for improved safety and performance.
 
-<<<<<<< HEAD
-The repository is organized as a single Rust crate with sources under the
-`src/` directory. Historical references to a `Rust-QuicFuscate` workspace are
-obsolete because everything now lives in this crate.
-=======
+
+
 The codebase has been simplified into a single crate rooted in the `src/`
 directory. Historical references to a `rust/` workspace are obsolete because all
 modules now live under `src/`.
->>>>>>> f37f1b8e
 
 ## ✨ Core Features
 
@@ -133,11 +129,8 @@
 
 ### Building
 
-<<<<<<< HEAD
-Build the crate using Cargo:
-=======
-Build the project using Cargo:
->>>>>>> f37f1b8e
+## Build the crate using Cargo:
+
 
 ```bash
 cargo build --release
@@ -166,25 +159,18 @@
 cargo test
 ```
 
-<<<<<<< HEAD
-### Source Layout
-
-All Rust sources reside in the `src/` directory. Modules such as `core`,
-`crypto`, `fec`, `stealth` and others are compiled as part of the single
-crate. Build the crate locally with:
-
-```bash
+### Project Layout
+
+All Rust sources reside in the `src/` directory. Modules such as `core`, `crypto`, `fec`, `stealth` and others are compiled as part of the single crate. The crate exposes both a library and the main CLI binary.
+
+Build the crate locally:
+
+```bash
+# Debug build
 cargo build
-=======
-### Project Layout
-
-All Rust sources reside in the `src/` directory. The crate exposes both a
-library and the main CLI binary. Simply run:
-
-```bash
-cargo build --release
->>>>>>> f37f1b8e
-```
+
+# Optimized release build
+cargo build --release
 
 
 ## 🖥️ Command-Line Usage
